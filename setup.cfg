--- conflicted
+++ resolved
@@ -25,19 +25,11 @@
 [options.extras_require]
 dev =
     moto[server]==4.2.13
-<<<<<<< HEAD
-    mypy==1.14.1
-    pre-commit==4.1.0
-    pytest==8.3.4
-    pytest-aiohttp==1.1.0
-    pytest-asyncio==0.25.3
-=======
     mypy==1.15.0
     pre-commit==4.2.0
     pytest==8.3.5
-    pytest-aiohttp==1.0.5
+    pytest-aiohttp==1.1.0
     pytest-asyncio==0.26.0
->>>>>>> 2a2a56fd
     types-PyYAML
     types-Werkzeug
     pytest-cov==6.1.1
