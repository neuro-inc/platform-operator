[metadata]
name = platform-operator
description = Neu.ro platform operator
url = https://github.com/neuro-inc/platform-operator
long_description = file: README.md, LICENSE
license = Apache 2
classifiers =
    License :: OSI Approved :: Apache 2
    Programming Language :: Python :: 3

[options]
zip_safe = False
python_requires = >=3.9
include_package_data = True
packages = find:
platforms = any
install_requires =
    kopf==1.37.5
    aiohttp==3.9.1
    pyyaml==6.0.2
    aiobotocore==2.12.3
<<<<<<< HEAD
    bcrypt==4.2.1
    neuro-config-client==24.12.4
=======
    bcrypt==4.3.0
    neuro-config-client==25.2.0
>>>>>>> ce8ca264

[options.extras_require]
dev =
    moto[server]==4.2.13
    mypy==1.14.1
    pre-commit==4.2.0
    pytest==8.3.5
    pytest-aiohttp==1.0.5
    pytest-asyncio==0.26.0
    types-PyYAML
    types-Werkzeug
    pytest-cov==6.1.1

[flake8]
max-line-length = 88
ignore = N801,N802,N803,E252,W503,E133,E203,F541

[tool:pytest]
testpaths = tests
asyncio_mode = auto

[coverage:run]
branch = True
source = platform_operator

[mypy]
check_untyped_defs = True
disallow_any_generics = True
disallow_untyped_defs = True
follow_imports = silent
strict_optional = True
warn_redundant_casts = True
warn_unused_ignores = True
no_implicit_optional=true

[mypy-pytest]
ignore_missing_imports = true

[mypy-setuptools]
ignore_missing_imports = true

[mypy-kopf.*]
ignore_missing_imports = true

[mypy-aiobotocore.*]
ignore_missing_imports = true

[mypy-moto.*]
ignore_missing_imports = true<|MERGE_RESOLUTION|>--- conflicted
+++ resolved
@@ -19,13 +19,8 @@
     aiohttp==3.9.1
     pyyaml==6.0.2
     aiobotocore==2.12.3
-<<<<<<< HEAD
-    bcrypt==4.2.1
-    neuro-config-client==24.12.4
-=======
     bcrypt==4.3.0
     neuro-config-client==25.2.0
->>>>>>> ce8ca264
 
 [options.extras_require]
 dev =
