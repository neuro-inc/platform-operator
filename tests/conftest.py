from __future__ import annotations

import uuid
from collections.abc import Callable
from dataclasses import replace
from datetime import datetime
from decimal import Decimal
from ipaddress import IPv4Address, IPv4Network
from unittest import mock

import kopf
import pytest
from neuro_config_client import (
    ACMEEnvironment,
    BucketsConfig as ClusterBucketsConfig,
    CloudProviderType,
    Cluster,
    ClusterStatus,
    CredentialsConfig,
    DisksConfig,
    DNSConfig,
    DockerRegistryConfig,
    GrafanaCredentials,
    HelmRegistryConfig,
    IdleJobConfig,
    IngressConfig,
    MinioCredentials,
    MonitoringConfig as ClusterMonitoringConfig,
    NeuroAuthConfig,
    OrchestratorConfig,
    RegistryConfig as ClusterRegistryConfig,
    ResourcePoolType,
    ResourcePreset,
    Resources,
    SentryCredentials,
    StorageConfig as ClusterStorageConfig,
    TPUResource,
)
from yarl import URL

from platform_operator.models import (
    BucketsConfig,
    BucketsProvider,
    Config,
    DockerConfig,
    HelmChartNames,
    HelmChartVersions,
    HelmReleaseNames,
    HelmRepo,
    IngressServiceType,
    KubeClientAuthType,
    KubeConfig,
    LabelsConfig,
    MetricsStorageType,
    MinioGatewayConfig,
    MonitoringConfig,
    PlatformConfig,
    RegistryConfig,
    RegistryProvider,
    StorageConfig,
    StorageType,
)

pytest_plugins = ["tests.integration.kube", "tests.integration.aws"]


@pytest.fixture
def config() -> Config:
    return Config(
        node_name="minikube",
        log_level="DEBUG",
        retries=3,
        backoff=60,
        kube_config=KubeConfig(
            version="1.16.10",
            url=URL("https://kubernetes.default"),
            auth_type=KubeClientAuthType.NONE,
        ),
        helm_release_names=HelmReleaseNames(platform="platform"),
        helm_chart_names=HelmChartNames(),
        helm_chart_versions=HelmChartVersions(platform="1.0.0"),
        platform_auth_url=URL("https://dev.neu.ro"),
        platform_ingress_auth_url=URL("https://platformingressauth"),
        platform_config_url=URL("https://dev.neu.ro"),
        platform_config_watch_interval_s=0.1,
        platform_admin_url=URL("https://dev.neu.ro"),
        platform_api_url=URL("https://dev.neu.ro"),
        platform_notifications_url=URL("https://dev.neu.ro"),
        platform_namespace="platform",
        platform_lock_secret_name="platform-operator-lock",
        acme_ca_staging_path="/ca.pem",
        is_standalone=False,
    )


@pytest.fixture
def cluster_name() -> str:
    return str(uuid.uuid4())


@pytest.fixture
def resource_pool_type_factory() -> Callable[..., ResourcePoolType]:
    def _factory(name: str, tpu_ipv4_cidr_block: str = "") -> ResourcePoolType:
        return ResourcePoolType(
            name=name,
            is_preemptible=False,
            min_size=0,
            max_size=1,
            cpu=1,
            available_cpu=1,
            memory=2**30,
            available_memory=2**30,
            nvidia_gpu=1,
            nvidia_gpu_model="nvidia-tesla-k80",
            tpu=(
                TPUResource(ipv4_cidr_block=tpu_ipv4_cidr_block)
                if tpu_ipv4_cidr_block
                else None
            ),
        )

    return _factory


@pytest.fixture
def cluster_factory(
    resource_pool_type_factory: Callable[..., ResourcePoolType],
) -> Callable[..., Cluster]:
    def _factory(name: str, resource_pool_name: str) -> Cluster:
        return Cluster(
            name=name,
            status=ClusterStatus.DEPLOYED,
            credentials=CredentialsConfig(
                neuro=NeuroAuthConfig(url=URL("https://neu.ro"), token="token"),
                neuro_registry=DockerRegistryConfig(
                    url=URL("https://ghcr.io/neuro-inc"),
                    username=name,
                    password="password",
                    email=f"{name}@neu.ro",
                ),
                neuro_helm=HelmRegistryConfig(
                    url=URL("https://ghcr.io/neuro-inc/helm-charts"),
                    username=name,
                    password="password",
                ),
                grafana=GrafanaCredentials(
                    username="admin", password="grafana_password"
                ),
                sentry=SentryCredentials(
                    client_key_id="sentry",
                    public_dsn=URL("https://sentry"),
                    sample_rate=0.1,
                ),
                docker_hub=DockerRegistryConfig(
                    url=URL("https://index.docker.io/v1/"),
                    username=name,
                    password="password",
                    email=f"{name}@neu.ro",
                ),
            ),
            orchestrator=OrchestratorConfig(
                job_hostname_template=f"{{job_id}}.jobs.{name}.org.neu.ro",
                job_internal_hostname_template=None,
                is_http_ingress_secure=True,
                resource_pool_types=[resource_pool_type_factory(resource_pool_name)],
                resource_presets=[
                    ResourcePreset(
                        name="gpu-small",
                        credits_per_hour=Decimal(10),
                        cpu=1,
                        memory=2**30,
                        nvidia_gpu=1,
                        nvidia_gpu_model="nvidia-tesla-k80",
<<<<<<< HEAD
                        resource_pool_names=[resource_pool_name],
=======
>>>>>>> ce8ca264
                        available_resource_pool_names=[resource_pool_name],
                    )
                ],
                job_fallback_hostname="default.jobs-dev.neu.ro",
                job_schedule_timeout_s=60,
                job_schedule_scale_up_timeout_s=30,
                pre_pull_images=["neuromation/base"],
                allow_privileged_mode=True,
                idle_jobs=[
                    IdleJobConfig(
                        name="miner",
                        count=1,
                        image="miner",
                        resources=Resources(cpu=1, memory=2**30),
                    )
                ],
            ),
            storage=ClusterStorageConfig(
                url=URL(f"https://{name}.org.neu.ro/api/v1/storage"),
            ),
            registry=ClusterRegistryConfig(
                url=URL(f"https://registry.{name}.org.neu.ro")
            ),
            buckets=ClusterBucketsConfig(
                url=URL(f"https://{name}.org.neu.ro/api/v1/bucket"),
                disable_creation=False,
            ),
            disks=DisksConfig(
                url=URL(f"https://{name}.org.neu.ro/api/v1/disk"),
                storage_limit_per_user=10240 * 2**30,
            ),
            monitoring=ClusterMonitoringConfig(
                url=URL(f"https://{name}.org.neu.ro/api/v1/jobs")
            ),
            dns=DNSConfig(name=f"{name}.org.neu.ro"),
            ingress=IngressConfig(
                acme_environment=ACMEEnvironment.PRODUCTION,
                default_cors_origins=["https://console.apolo.us"],
                additional_cors_origins=["https://custom.app"],
            ),
            created_at=datetime.now(),
        )

    return _factory


@pytest.fixture
def gcp_cluster(
    cluster_name: str,
    cluster_factory: Callable[..., Cluster],
    resource_pool_type_factory: Callable[..., ResourcePoolType],
) -> Cluster:
    cluster = cluster_factory(cluster_name, "n1-highmem-8")
    assert cluster.orchestrator
    cluster = replace(
        cluster,
        orchestrator=replace(
            cluster.orchestrator,
            resource_pool_types=[
                resource_pool_type_factory("n1-highmem-8", "192.168.0.0/16")
            ],
        ),
    )
    return cluster


@pytest.fixture
def aws_cluster(cluster_name: str, cluster_factory: Callable[..., Cluster]) -> Cluster:
    return cluster_factory(cluster_name, "p2.xlarge")


@pytest.fixture
def azure_cluster(
    cluster_name: str, cluster_factory: Callable[..., Cluster]
) -> Cluster:
    return cluster_factory(cluster_name, "Standard_NC6")


@pytest.fixture
def on_prem_cluster(
    cluster_name: str, cluster_factory: Callable[..., Cluster]
) -> Cluster:
    cluster = cluster_factory(cluster_name, "gpu")
    assert cluster.credentials
    cluster = replace(
        cluster,
        credentials=replace(
            cluster.credentials,
            minio=MinioCredentials(username="username", password="password"),
        ),
    )
    return cluster


@pytest.fixture
def vcd_cluster(cluster_name: str, cluster_factory: Callable[..., Cluster]) -> Cluster:
    cluster = cluster_factory(cluster_name, "gpu")
    assert cluster.credentials

    cluster = replace(
        cluster,
        credentials=replace(
            cluster.credentials,
            minio=MinioCredentials(username="username", password="password"),
        ),
    )
    return cluster


@pytest.fixture
def gcp_platform_body(cluster_name: str) -> kopf.Body:
    payload = {
        "apiVersion": "neuromation.io/v1",
        "kind": "Platform",
        "metadata": {"name": cluster_name},
        "spec": {
            "token": "token",
            "kubernetes": {
                "provider": "gcp",
                "standardStorageClassName": "platform-standard-topology-aware",
                "tpuIPv4CIDR": "192.168.0.0/16",
            },
            "iam": {"gcp": {"serviceAccountKeyBase64": "e30="}},
            "registry": {"gcp": {"project": "project"}},
            "storages": [{"nfs": {"server": "192.168.0.3", "path": "/"}}],
            "blobStorage": {"gcp": {"project": "project"}},
            "monitoring": {
                "logs": {"blobStorage": {"bucket": "job-logs"}},
                "metrics": {
                    "region": "us-central1",
                    "blobStorage": {"bucket": "job-metrics"},
                },
            },
            "disks": {
                "kubernetes": {
                    "persistence": {
                        "storageClassName": "platform-disk",
                    }
                }
            },
        },
    }
    return kopf.Body(payload)


@pytest.fixture
def aws_platform_body(cluster_name: str) -> kopf.Body:
    payload = {
        "apiVersion": "neuromation.io/v1",
        "kind": "Platform",
        "metadata": {"name": cluster_name},
        "spec": {
            "token": "token",
            "kubernetes": {
                "provider": "aws",
                "standardStorageClassName": "platform-standard-topology-aware",
            },
            "registry": {"aws": {"accountId": "platform", "region": "us-east-1"}},
            "storages": [{"nfs": {"server": "192.168.0.3", "path": "/"}}],
            "blobStorage": {"aws": {"region": "us-east-1"}},
            "monitoring": {
                "logs": {"blobStorage": {"bucket": "job-logs"}},
                "metrics": {
                    "region": "us-east-1",
                    "blobStorage": {"bucket": "job-metrics"},
                },
            },
            "disks": {
                "kubernetes": {
                    "persistence": {
                        "storageClassName": "platform-disk",
                    }
                }
            },
        },
    }
    return kopf.Body(payload)


@pytest.fixture
def azure_platform_body(cluster_name: str) -> kopf.Body:
    payload = {
        "apiVersion": "neuromation.io/v1",
        "kind": "Platform",
        "metadata": {"name": cluster_name},
        "spec": {
            "token": "token",
            "kubernetes": {
                "provider": "azure",
                "standardStorageClassName": "platform-standard-topology-aware",
            },
            "registry": {
                "azure": {
                    "url": "platform.azurecr.io",
                    "username": "admin",
                    "password": "admin-password",
                }
            },
            "storages": [
                {
                    "azureFile": {
                        "storageAccountName": "accountName1",
                        "storageAccountKey": "accountKey1",
                        "shareName": "share",
                    }
                }
            ],
            "blobStorage": {
                "azure": {
                    "storageAccountName": "accountName2",
                    "storageAccountKey": "accountKey2",
                },
            },
            "monitoring": {
                "logs": {"blobStorage": {"bucket": "job-logs"}},
                "metrics": {
                    "region": "westus",
                    "blobStorage": {"bucket": "job-metrics"},
                },
            },
            "disks": {
                "kubernetes": {
                    "persistence": {
                        "storageClassName": "platform-disk",
                    }
                }
            },
        },
    }
    return kopf.Body(payload)


@pytest.fixture
def on_prem_platform_body(cluster_name: str) -> kopf.Body:
    payload = {
        "apiVersion": "neuromation.io/v1",
        "kind": "Platform",
        "metadata": {"name": cluster_name},
        "spec": {
            "token": "token",
            "kubernetes": {
                "provider": "kubeadm",
                "standardStorageClassName": "standard",
            },
            "ingressController": {
                "publicIPs": ["192.168.0.3"],
            },
            "registry": {
                "kubernetes": {
                    "persistence": {
                        "storageClassName": "registry-standard",
                        "size": "100Gi",
                    }
                }
            },
            "storages": [
                {
                    "nfs": {
                        "server": "192.168.0.3",
                        "path": "/",
                    }
                }
            ],
            "blobStorage": {
                "kubernetes": {
                    "persistence": {
                        "storageClassName": "blob-storage-standard",
                        "size": "10Gi",
                    }
                }
            },
            "monitoring": {
                "logs": {"blobStorage": {"bucket": "job-logs"}},
                "metrics": {
                    "kubernetes": {
                        "persistence": {
                            "storageClassName": "metrics-standard",
                            "size": "100Gi",
                        }
                    }
                },
            },
            "disks": {
                "kubernetes": {
                    "persistence": {
                        "storageClassName": "openebs-cstor",
                    }
                }
            },
        },
    }
    return kopf.Body(payload)


@pytest.fixture
def vcd_platform_body(on_prem_platform_body: kopf.Body) -> kopf.Body:
    return on_prem_platform_body


@pytest.fixture
def gcp_platform_config(
    cluster_name: str,
    resource_pool_type_factory: Callable[..., ResourcePoolType],
) -> PlatformConfig:
    return PlatformConfig(
        release_name="platform",
        auth_url=URL("https://dev.neu.ro"),
        config_url=URL("https://dev.neu.ro"),
        admin_url=URL("https://dev.neu.ro"),
        api_url=URL("https://dev.neu.ro"),
        notifications_url=URL("https://dev.neu.ro"),
        token="token",
        cluster_name=cluster_name,
        namespace="platform",
        service_account_name="default",
        service_account_annotations={},
        image_pull_secret_names=[
            "platform-docker-config",
            "platform-docker-hub-config",
        ],
        pre_pull_images=["neuromation/base"],
        standard_storage_class_name="platform-standard-topology-aware",
        kubernetes_provider=CloudProviderType.GCP,
        kubernetes_version="1.16.10",
        kubernetes_tpu_network=IPv4Network("192.168.0.0/16"),
        kubelet_port=10250,
        nvidia_dcgm_port=9400,
        node_labels=LabelsConfig(
            job="platform.neuromation.io/job",
            node_pool="platform.neuromation.io/nodepool",
            accelerator="platform.neuromation.io/accelerator",
            preemptible="platform.neuromation.io/preemptible",
        ),
        jobs_namespace="platform-jobs",
        jobs_resource_pool_types=[
            resource_pool_type_factory("n1-highmem-8", "192.168.0.0/16")
        ],
        jobs_fallback_host="default.jobs-dev.neu.ro",
        jobs_internal_host_template="{job_id}.platform-jobs",
        jobs_priority_class_name="platform-job",
        idle_jobs=[
            IdleJobConfig(
                name="miner",
                count=1,
                image="miner",
                resources=Resources(cpu=1, memory=2**30),
            )
        ],
        ingress_dns_name=f"{cluster_name}.org.neu.ro",
        ingress_url=URL(f"https://{cluster_name}.org.neu.ro"),
        ingress_auth_url=URL("https://platformingressauth"),
        ingress_registry_url=URL(f"https://registry.{cluster_name}.org.neu.ro"),
        ingress_grafana_url=URL(f"https://grafana.{cluster_name}.org.neu.ro"),
        ingress_metrics_url=URL(f"https://metrics.{cluster_name}.org.neu.ro"),
        ingress_acme_enabled=True,
        ingress_acme_environment=ACMEEnvironment.PRODUCTION,
        ingress_controller_install=True,
        ingress_controller_replicas=2,
        ingress_public_ips=[],
        ingress_cors_origins=[
            "https://console.apolo.us",
            "https://custom.app",
        ],
        ingress_service_type=IngressServiceType.LOAD_BALANCER,
        ingress_service_name="traefik",
        ingress_service_annotations={},
        ingress_load_balancer_source_ranges=[],
        ingress_node_port_http=None,
        ingress_node_port_https=None,
        ingress_host_port_http=None,
        ingress_host_port_https=None,
        ingress_ssl_cert_data="",
        ingress_ssl_cert_key_data="",
        storages=[
            StorageConfig(
                type=StorageType.NFS,
                nfs_server="192.168.0.3",
                nfs_export_path="/",
            )
        ],
        registry=RegistryConfig(provider=RegistryProvider.GCP, gcp_project="project"),
        buckets=BucketsConfig(
            provider=BucketsProvider.GCP,
            gcp_location="us",
            gcp_project="project",
        ),
        minio_gateway=MinioGatewayConfig(
            root_user="admin",
            root_user_password=mock.ANY,
        ),
        monitoring=MonitoringConfig(
            logs_bucket_name="job-logs",
            metrics_storage_type=MetricsStorageType.BUCKETS,
            metrics_region="us-central1",
            metrics_bucket_name="job-metrics",
        ),
        disks_storage_limit_per_user=10240 * 2**30,
        disks_storage_class_name="platform-disk",
        helm_repo=HelmRepo(
            url=URL("https://ghcr.io/neuro-inc/helm-charts"),
            username=cluster_name,
            password="password",
        ),
        grafana_username="admin",
        grafana_password="grafana_password",
        sentry_dsn=URL("https://sentry"),
        sentry_sample_rate=0.1,
        gcp_service_account_key="{}",
        gcp_service_account_key_base64="e30=",
        docker_config=DockerConfig(
            url=URL("https://ghcr.io/neuro-inc"),
            email=f"{cluster_name}@neu.ro",
            username=cluster_name,
            password="password",
            create_secret=True,
            secret_name="platform-docker-config",
        ),
        docker_hub_config=DockerConfig(
            url=URL("https://index.docker.io/v1/"),
            email=f"{cluster_name}@neu.ro",
            username=cluster_name,
            password="password",
            secret_name="platform-docker-hub-config",
            create_secret=True,
        ),
        services_priority_class_name="platform-services",
    )


@pytest.fixture
def aws_platform_config(
    gcp_platform_config: PlatformConfig,
    resource_pool_type_factory: Callable[..., ResourcePoolType],
) -> PlatformConfig:
    return replace(
        gcp_platform_config,
        gcp_service_account_key="",
        gcp_service_account_key_base64="",
        kubernetes_provider=CloudProviderType.AWS,
        kubernetes_tpu_network=None,
        jobs_resource_pool_types=[resource_pool_type_factory("p2.xlarge")],
        registry=RegistryConfig(
            provider=RegistryProvider.AWS,
            aws_account_id="platform",
            aws_region="us-east-1",
        ),
        buckets=BucketsConfig(
            provider=BucketsProvider.AWS,
            aws_region="us-east-1",
        ),
        minio_gateway=None,
        monitoring=MonitoringConfig(
            logs_bucket_name="job-logs",
            metrics_storage_type=MetricsStorageType.BUCKETS,
            metrics_region="us-east-1",
            metrics_bucket_name="job-metrics",
        ),
    )


@pytest.fixture
def azure_platform_config(
    gcp_platform_config: PlatformConfig,
    resource_pool_type_factory: Callable[..., ResourcePoolType],
) -> PlatformConfig:
    return replace(
        gcp_platform_config,
        gcp_service_account_key="",
        gcp_service_account_key_base64="",
        kubernetes_provider=CloudProviderType.AZURE,
        kubernetes_tpu_network=None,
        jobs_resource_pool_types=[resource_pool_type_factory("Standard_NC6")],
        storages=[
            StorageConfig(
                type=StorageType.AZURE_fILE,
                azure_storage_account_name="accountName1",
                azure_storage_account_key="accountKey1",
                azure_share_name="share",
            )
        ],
        registry=RegistryConfig(
            provider=RegistryProvider.AZURE,
            azure_url=URL("https://platform.azurecr.io"),
            azure_username="admin",
            azure_password="admin-password",
        ),
        buckets=BucketsConfig(
            provider=BucketsProvider.AZURE,
            azure_storage_account_name="accountName2",
            azure_storage_account_key="accountKey2",
        ),
        minio_gateway=MinioGatewayConfig(
            root_user="accountName2",
            root_user_password="accountKey2",
        ),
        monitoring=MonitoringConfig(
            logs_bucket_name="job-logs",
            metrics_storage_type=MetricsStorageType.BUCKETS,
            metrics_region="westus",
            metrics_bucket_name="job-metrics",
        ),
    )


@pytest.fixture
def on_prem_platform_config(
    gcp_platform_config: PlatformConfig,
    resource_pool_type_factory: Callable[..., ResourcePoolType],
    cluster_name: str,
) -> PlatformConfig:
    return replace(
        gcp_platform_config,
        gcp_service_account_key="",
        gcp_service_account_key_base64="",
        ingress_public_ips=[IPv4Address("192.168.0.3")],
        standard_storage_class_name="standard",
        kubernetes_provider="kubeadm",
        kubernetes_tpu_network=None,
        jobs_resource_pool_types=[resource_pool_type_factory("gpu")],
        disks_storage_class_name="openebs-cstor",
        storages=[
            StorageConfig(
                type=StorageType.NFS,
                nfs_server="192.168.0.3",
                nfs_export_path="/",
            )
        ],
        registry=RegistryConfig(
            provider=RegistryProvider.DOCKER,
            docker_registry_install=True,
            docker_registry_url=URL("http://platform-docker-registry:5000"),
            docker_registry_username="",
            docker_registry_password="",
            docker_registry_file_system_storage_class_name="registry-standard",
            docker_registry_file_system_storage_size="100Gi",
        ),
        buckets=BucketsConfig(
            provider=BucketsProvider.MINIO,
            minio_install=True,
            minio_public_url=URL(f"https://blob.{cluster_name}.org.neu.ro"),
            minio_url=URL("http://platform-minio:9000"),
            minio_region="minio",
            minio_access_key="username",
            minio_secret_key="password",
            minio_storage_class_name="blob-storage-standard",
            minio_storage_size="10Gi",
        ),
        minio_gateway=None,
        monitoring=MonitoringConfig(
            logs_bucket_name="job-logs",
            metrics_storage_type=MetricsStorageType.KUBERNETES,
            metrics_storage_class_name="metrics-standard",
            metrics_storage_size="100Gi",
        ),
    )


@pytest.fixture
def vcd_platform_config(on_prem_platform_config: PlatformConfig) -> PlatformConfig:
    return replace(
        on_prem_platform_config,
        kubernetes_provider="kubeadm",
        kubernetes_tpu_network=None,
    )<|MERGE_RESOLUTION|>--- conflicted
+++ resolved
@@ -171,10 +171,7 @@
                         memory=2**30,
                         nvidia_gpu=1,
                         nvidia_gpu_model="nvidia-tesla-k80",
-<<<<<<< HEAD
                         resource_pool_names=[resource_pool_name],
-=======
->>>>>>> ce8ca264
                         available_resource_pool_names=[resource_pool_name],
                     )
                 ],
