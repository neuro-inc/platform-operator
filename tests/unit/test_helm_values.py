--- conflicted
+++ resolved
@@ -13,12 +13,9 @@
     BucketsProvider,
     DockerConfig,
     DockerRegistryStorageDriver,
-<<<<<<< HEAD
     DockerRegistryType,
-=======
     ExternalSecretObjectsSpec,
     ExternalSecretsSpec,
->>>>>>> a4760d61
     IngressServiceType,
     LabelsConfig,
     PlatformConfig,
