--- conflicted
+++ resolved
@@ -189,12 +189,9 @@
             "platform-api-poller": mock.ANY,
             "platform-buckets": mock.ANY,
             "platform-apps": mock.ANY,
-<<<<<<< HEAD
+            "platform-metadata": mock.ANY,
             "loki": mock.ANY,
             "alloy": mock.ANY,
-=======
-            "platform-metadata": mock.ANY,
->>>>>>> 71d48571
         }
 
     def test_create_gcp_platform_with_ssl_cert(
