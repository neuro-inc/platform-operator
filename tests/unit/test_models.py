from __future__ import annotations

from dataclasses import replace
from pathlib import Path

import kopf
import pytest
from neuro_config_client import (
    Cluster,
    DockerRegistryConfig,
)
from yarl import URL

from platform_operator.models import (
    BucketsConfig,
    BucketsProvider,
    ClusterSecretStoreSpec,
    Config,
    DockerRegistryStorageDriver,
<<<<<<< HEAD
    DockerRegistryType,
=======
    ExternalSecretObjectsSpec,
>>>>>>> a4760d61
    HelmChartVersions,
    HelmReleaseNames,
    IngressServiceType,
    KubeClientAuthType,
    KubeConfig,
    LabelsConfig,
    PlatformConfig,
    PlatformConfigFactory,
    PlatformStorageSpec,
    RegistryConfig,
    RegistryProvider,
)


class TestConfig:
    def test_config(self) -> None:
        env = {
            "NP_VAULT_URL": "https://vault.apolo.us",
            "NP_PLATFORM_AUTH_URL": "http://platformauthapi:8080",
            "NP_PLATFORM_INGRESS_AUTH_URL": "http://platformingressauth:8080",
            "NP_PLATFORM_CONFIG_URL": "http://platformconfig:8080",
            "NP_PLATFORM_CONFIG_WATCH_INTERVAL_S": "0.1",
            "NP_PLATFORM_ADMIN_URL": "http://platformadmin:8080",
            "NP_PLATFORM_API_URL": "http://platformapi:8080",
            "NP_PLATFORM_APPS_URL": "http://platformapps:8080",
            "NP_PLATFORM_NOTIFICATIONS_URL": "http://platformnotifications:8080",
            "NP_PLATFORM_EVENTS_URL": "http://platform-events:8080",
            "NP_CONTROLLER_LOG_LEVEL": "debug",
            "NP_CONTROLLER_RETRIES": "5",
            "NP_CONTROLLER_BACKOFF": "120",
            "NP_KUBE_URL": "https://kubernetes.default",
            "NP_KUBE_CERT_AUTHORITY_PATH": "/ca.crt",
            "NP_KUBE_CERT_AUTHORITY_DATA_PEM": "cert-authority-data",
            "NP_KUBE_AUTH_TYPE": "certificate",
            "NP_KUBE_AUTH_CERT_PATH": "/client.crt",
            "NP_KUBE_AUTH_CERT_KEY_PATH": "/client.key",
            "NP_KUBE_AUTH_TOKEN_PATH": "/token",
            "NP_KUBE_AUTH_TOKEN": "token",
            "NP_LABEL_JOB": "platform.neuromation.io/job",
            "NP_LABEL_NODE_POOL": "platform.neuromation.io/nodepool",
            "NP_LABEL_ACCELERATOR": "platform.neuromation.io/accelerator",
            "NP_LABEL_PREEMPTIBLE": "platform.neuromation.io/preemptible",
            "NP_HELM_PLATFORM_CHART_VERSION": "1.0.0",
            "NP_PLATFORM_NAMESPACE": "platform",
            "NP_PLATFORM_JOBS_NAMESPACE": "platform-jobs",
            "NP_PLATFORM_LOCK_SECRET_NAME": "platform-operator-lock",
            "NP_ACME_CA_STAGING_PATH": "/ca.pem",
            "NP_STANDALONE": "true",
        }

        assert Config.load_from_env(env) == Config(
            log_level="DEBUG",
            retries=5,
            backoff=120,
            kube_config=KubeConfig(
                url=URL("https://kubernetes.default"),
                auth_type=KubeClientAuthType.CERTIFICATE,
                cert_authority_path=Path("/ca.crt"),
                auth_cert_path=Path("/client.crt"),
                auth_cert_key_path=Path("/client.key"),
                auth_token_path=Path("/token"),
                conn_timeout_s=300,
                read_timeout_s=100,
                conn_pool_size=100,
            ),
            helm_release_names=HelmReleaseNames(platform="platform"),
            helm_chart_versions=HelmChartVersions(platform="1.0.0"),
            vault_url=URL("https://vault.apolo.us"),
            platform_auth_url=URL("http://platformauthapi:8080"),
            platform_ingress_auth_url=URL("http://platformingressauth:8080"),
            platform_config_url=URL("http://platformconfig:8080"),
            platform_config_watch_interval_s=0.1,
            platform_admin_url=URL("http://platformadmin:8080"),
            platform_api_url=URL("http://platformapi:8080"),
            platform_apps_url=URL("http://platformapps:8080"),
            platform_notifications_url=URL("http://platformnotifications:8080"),
            platform_events_url=URL("http://platform-events:8080"),
            platform_namespace="platform",
            platform_lock_secret_name="platform-operator-lock",
            acme_ca_staging_path="/ca.pem",
            is_standalone=True,
        )

    def test_config_defaults(self) -> None:
        env = {
            "NP_VAULT_URL": "https://vault.apolo.us",
            "NP_PLATFORM_AUTH_URL": "http://platformauthapi:8080",
            "NP_PLATFORM_INGRESS_AUTH_URL": "http://platformingressauth:8080",
            "NP_PLATFORM_CONFIG_URL": "http://platformconfig:8080",
            "NP_PLATFORM_ADMIN_URL": "http://platformadmin:8080",
            "NP_PLATFORM_API_URL": "http://platformapi:8080",
            "NP_PLATFORM_APPS_URL": "http://platformapps:8080",
            "NP_PLATFORM_NOTIFICATIONS_URL": "http://platformnotifications:8080",
            "NP_PLATFORM_EVENTS_URL": "http://platform-events:8080",
            "NP_KUBE_URL": "https://kubernetes.default",
            "NP_KUBE_AUTH_TYPE": "none",
            "NP_LABEL_JOB": "platform.neuromation.io/job",
            "NP_LABEL_NODE_POOL": "platform.neuromation.io/nodepool",
            "NP_LABEL_ACCELERATOR": "platform.neuromation.io/accelerator",
            "NP_LABEL_PREEMPTIBLE": "platform.neuromation.io/preemptible",
            "NP_HELM_PLATFORM_CHART_VERSION": "1.0.0",
            "NP_PLATFORM_NAMESPACE": "platform",
            "NP_PLATFORM_LOCK_SECRET_NAME": "platform-operator-lock",
            "NP_PLATFORM_JOBS_NAMESPACE": "platform-jobs",
            "NP_ACME_CA_STAGING_PATH": "/ca.pem",
        }
        assert Config.load_from_env(env) == Config(
            log_level="INFO",
            retries=3,
            backoff=60,
            kube_config=KubeConfig(
                url=URL("https://kubernetes.default"),
                auth_type=KubeClientAuthType.NONE,
                conn_timeout_s=300,
                read_timeout_s=100,
                conn_pool_size=100,
            ),
            helm_release_names=HelmReleaseNames(platform="platform"),
            helm_chart_versions=HelmChartVersions(platform="1.0.0"),
            vault_url=URL("https://vault.apolo.us"),
            platform_auth_url=URL("http://platformauthapi:8080"),
            platform_ingress_auth_url=URL("http://platformingressauth:8080"),
            platform_config_url=URL("http://platformconfig:8080"),
            platform_config_watch_interval_s=15,
            platform_admin_url=URL("http://platformadmin:8080"),
            platform_api_url=URL("http://platformapi:8080"),
            platform_apps_url=URL("http://platformapps:8080"),
            platform_notifications_url=URL("http://platformnotifications:8080"),
            platform_events_url=URL("http://platform-events:8080"),
            platform_namespace="platform",
            platform_lock_secret_name="platform-operator-lock",
            acme_ca_staging_path="/ca.pem",
            is_standalone=False,
        )


class TestPlatformConfigFactory:
    @pytest.fixture
    def factory(self, config: Config) -> PlatformConfigFactory:
        return PlatformConfigFactory(config)

    def test_platform_config_with_custom_labels(
        self,
        factory: PlatformConfigFactory,
        cluster: Cluster,
        gcp_platform_body: kopf.Body,
    ) -> None:
        gcp_platform_body["spec"]["kubernetes"]["nodeLabels"] = {
            "job": "job",
            "nodePool": "nodepool",
            "accelerator": "accelerator",
            "preemptible": "preemptible",
        }

        result = factory.create(gcp_platform_body, cluster)

        assert result.node_labels == LabelsConfig(
            job="job",
            node_pool="nodepool",
            accelerator="accelerator",
            preemptible="preemptible",
        )

    def test_gcp_platform_config(
        self,
        factory: PlatformConfigFactory,
        cluster: Cluster,
        gcp_platform_body: kopf.Body,
        gcp_platform_config: PlatformConfig,
    ) -> None:
        result = factory.create(gcp_platform_body, cluster)

        assert result == gcp_platform_config

    def test_gcp_platform_config_with_custom_cluster_secret_store(
        self,
        factory: PlatformConfigFactory,
        cluster: Cluster,
        gcp_platform_body: kopf.Body,
    ) -> None:
        gcp_platform_body["spec"]["clusterSecretStore"] = {
            "vault": {
                "server": "https://custom-vault:8200",
                "path": "custom-path",
                "version": "v1",
                "auth": {"custom": {}},
            }
        }
        result = factory.create(gcp_platform_body, cluster)

        assert result.platform_spec.cluster_secret_store == ClusterSecretStoreSpec(
            vault=ClusterSecretStoreSpec.Vault(
                server="https://custom-vault:8200",
                path="custom-path",
                version="v1",
                auth={"custom": {}},
            )
        )

    def test_gcp_platform_config_with_external_secret_objects(
        self,
        factory: PlatformConfigFactory,
        cluster: Cluster,
        gcp_platform_body: kopf.Body,
    ) -> None:
        gcp_platform_body["spec"]["externalSecretObjects"] = [
            {
                "name": "test-secret",
                "data": {
                    "secret-key": {
                        "key": "remote-key",
                        "property": "remote-property",
                    }
                },
            }
        ]

        result = factory.create(gcp_platform_body, cluster)

        assert (
            result.platform_spec.external_secret_objects
            == ExternalSecretObjectsSpec(
                root=[
                    ExternalSecretObjectsSpec.ExternalSecretObject(
                        name="test-secret",
                        data={
                            "secret-key": ExternalSecretObjectsSpec.ExternalSecretObject.RemoteRef(  # noqa: E501
                                key="remote-key", property="remote-property"
                            )
                        },
                    )
                ]
            )
        )

    def test_gcp_platform_config_without_token(
        self,
        factory: PlatformConfigFactory,
        cluster: Cluster,
        gcp_platform_body: kopf.Body,
        gcp_platform_config: PlatformConfig,
    ) -> None:
        del gcp_platform_body["spec"]["token"]
        result = factory.create(gcp_platform_body, cluster)

        assert result == replace(gcp_platform_config, token="")

    def test_gcp_platform_config_with_empty_storage_class(
        self,
        factory: PlatformConfigFactory,
        cluster: Cluster,
        gcp_platform_body: kopf.Body,
        gcp_platform_config: PlatformConfig,
    ) -> None:
        gcp_platform_body["spec"]["kubernetes"]["standardStorageClassName"] = ""
        result = factory.create(gcp_platform_body, cluster)

        assert result == replace(gcp_platform_config, standard_storage_class_name=None)

    def test_gcp_platform_config_without_storage_class(
        self,
        factory: PlatformConfigFactory,
        cluster: Cluster,
        gcp_platform_body: kopf.Body,
        gcp_platform_config: PlatformConfig,
    ) -> None:
        del gcp_platform_body["spec"]["kubernetes"]["standardStorageClassName"]
        result = factory.create(gcp_platform_body, cluster)

        assert result == replace(gcp_platform_config, standard_storage_class_name=None)

    def test_gcp_platform_config_with_ingress_controller_disabled(
        self,
        factory: PlatformConfigFactory,
        cluster: Cluster,
        gcp_platform_body: kopf.Body,
        gcp_platform_config: PlatformConfig,
    ) -> None:
        gcp_platform_body["spec"]["ingressController"] = {"enabled": False}
        result = factory.create(gcp_platform_body, cluster)

        assert result == replace(gcp_platform_config, ingress_controller_install=False)

    def test_gcp_platform_config_with_custom_ingress_controller_replicas(
        self,
        factory: PlatformConfigFactory,
        cluster: Cluster,
        gcp_platform_body: kopf.Body,
        gcp_platform_config: PlatformConfig,
    ) -> None:
        gcp_platform_body["spec"]["ingressController"] = {"replicas": 3}
        result = factory.create(gcp_platform_body, cluster)

        assert result == replace(gcp_platform_config, ingress_controller_replicas=3)

    def test_gcp_platform_config_with_ingress_ssl_cert(
        self,
        factory: PlatformConfigFactory,
        cluster: Cluster,
        gcp_platform_body: kopf.Body,
        gcp_platform_config: PlatformConfig,
    ) -> None:
        gcp_platform_body["spec"]["ingressController"] = {
            "ssl": {
                "certificateData": "cert-data",
                "certificateKeyData": "cert-key-data",
            }
        }
        result = factory.create(gcp_platform_body, cluster)

        assert result == replace(
            gcp_platform_config,
            ingress_acme_enabled=False,
            ingress_ssl_cert_data="cert-data",
            ingress_ssl_cert_key_data="cert-key-data",
        )

    def test_gcp_platform_config_with_ingress_service_type_node_port(
        self,
        factory: PlatformConfigFactory,
        cluster: Cluster,
        gcp_platform_body: kopf.Body,
        gcp_platform_config: PlatformConfig,
    ) -> None:
        gcp_platform_body["spec"]["ingressController"] = {
            "serviceType": "NodePort",
            "nodePorts": {
                "http": 30080,
                "https": 30443,
            },
            "hostPorts": {
                "http": 80,
                "https": 443,
            },
        }
        result = factory.create(gcp_platform_body, cluster)

        assert result == replace(
            gcp_platform_config,
            ingress_service_type=IngressServiceType.NODE_PORT,
            ingress_node_port_http=30080,
            ingress_node_port_https=30443,
            ingress_host_port_http=80,
            ingress_host_port_https=443,
        )

    def test_gcp_platform_config_with_ingress_service_annotations(
        self,
        factory: PlatformConfigFactory,
        cluster: Cluster,
        gcp_platform_body: kopf.Body,
        gcp_platform_config: PlatformConfig,
    ) -> None:
        gcp_platform_body["spec"]["ingressController"] = {
            "serviceAnnotations": {"key": "value"}
        }
        result = factory.create(gcp_platform_body, cluster)

        assert result == replace(
            gcp_platform_config, ingress_service_annotations={"key": "value"}
        )

    def test_gcp_platform_config_with_ingress_load_balancer_source_ranges(
        self,
        factory: PlatformConfigFactory,
        cluster: Cluster,
        gcp_platform_body: kopf.Body,
        gcp_platform_config: PlatformConfig,
    ) -> None:
        gcp_platform_body["spec"]["ingressController"] = {
            "loadBalancerSourceRanges": ["0.0.0.0/0"]
        }
        result = factory.create(gcp_platform_body, cluster)

        assert result == replace(
            gcp_platform_config, ingress_load_balancer_source_ranges=["0.0.0.0/0"]
        )

    def test_gcp_platform_config_with_docker_config_secret_without_credentials(
        self,
        factory: PlatformConfigFactory,
        cluster: Cluster,
        gcp_platform_body: kopf.Body,
    ) -> None:
        assert cluster.credentials

        cluster = replace(
            cluster,
            credentials=replace(
                cluster.credentials,
                neuro_registry=DockerRegistryConfig(
                    url=URL("https://ghcr.io/neuro-inc")
                ),
                docker_hub=None,
            ),
        )
        result = factory.create(gcp_platform_body, cluster)

        assert result.docker_config.create_secret is False
        assert not result.docker_config.secret_name
        assert result.image_pull_secret_names == []

    def test_gcp_platform_config_with_custom_docker_config_secret(
        self,
        factory: PlatformConfigFactory,
        cluster: Cluster,
        gcp_platform_body: kopf.Body,
    ) -> None:
        gcp_platform_body["spec"]["kubernetes"]["dockerConfigSecret"] = {
            "create": False,
            "name": "secret",
        }
        result = factory.create(gcp_platform_body, cluster)

        assert result.docker_config.create_secret is False
        assert result.docker_config.secret_name == "secret"
        assert "secret" in result.image_pull_secret_names

    def test_on_prem_platform_config_without_disks_storage_class_name(
        self,
        factory: PlatformConfigFactory,
        cluster: Cluster,
        gcp_platform_body: kopf.Body,
    ) -> None:
        del gcp_platform_body["spec"]["disks"]

        result = factory.create(gcp_platform_body, cluster)

        assert result.disks_storage_class_name is None

    def test_gcp_platform_config_without_grafana_credentials(
        self,
        factory: PlatformConfigFactory,
        cluster: Cluster,
        gcp_platform_body: kopf.Body,
    ) -> None:
        assert cluster.credentials

        cluster = replace(
            cluster,
            credentials=replace(cluster.credentials, grafana=None),
        )
        result = factory.create(gcp_platform_body, cluster)

        assert result.grafana_username is None
        assert result.grafana_password is None

    def test_gcp_platform_config_without_tracing(
        self,
        factory: PlatformConfigFactory,
        cluster: Cluster,
        gcp_platform_body: kopf.Body,
    ) -> None:
        assert cluster.credentials

        cluster = replace(
            cluster,
            credentials=replace(cluster.credentials, sentry=None),
        )
        result = factory.create(gcp_platform_body, cluster)

        assert result.sentry_dsn is None
        assert result.sentry_sample_rate is None

    def test_gcp_platform_config_without_docker_hub(
        self,
        factory: PlatformConfigFactory,
        cluster: Cluster,
        gcp_platform_body: kopf.Body,
    ) -> None:
        assert cluster.credentials

        cluster = replace(
            cluster,
            credentials=replace(cluster.credentials, docker_hub=None),
        )
        result = factory.create(gcp_platform_body, cluster)

        assert result.image_pull_secret_names == ["platform-docker-config"]
        assert result.docker_hub_config is None

    def test_aws_platform_config(
        self,
        factory: PlatformConfigFactory,
        cluster: Cluster,
        aws_platform_body: kopf.Body,
        aws_platform_config: PlatformConfig,
    ) -> None:
        result = factory.create(aws_platform_body, cluster)

        assert result == aws_platform_config

    def test_aws_platform_config_with_roles(
        self,
        factory: PlatformConfigFactory,
        cluster: Cluster,
        aws_platform_body: kopf.Body,
        aws_platform_config: PlatformConfig,
    ) -> None:
        aws_platform_body["spec"]["iam"] = {
            "aws": {
                "region": "us-west-1",
                "roleArn": "role-arn",
                "s3RoleArn": "s3-role-arn",
            }
        }
        result = factory.create(aws_platform_body, cluster)

        assert result == replace(
            aws_platform_config,
            service_account_annotations={"eks.amazonaws.com/role-arn": "role-arn"},
            aws_region="us-west-1",
            aws_role_arn="role-arn",
            aws_s3_role_arn="s3-role-arn",
        )

    def test_aws_platform_config_without_registry__fails(
        self,
        factory: PlatformConfigFactory,
        cluster: Cluster,
        aws_platform_body: kopf.Body,
    ) -> None:
        del aws_platform_body["spec"]["registry"]

        with pytest.raises(ValueError, match="Registry spec is empty"):
            factory.create(aws_platform_body, cluster)

    def test_azure_platform_config(
        self,
        factory: PlatformConfigFactory,
        cluster: Cluster,
        azure_platform_body: kopf.Body,
        azure_platform_config: PlatformConfig,
    ) -> None:
        result = factory.create(azure_platform_body, cluster)

        assert result == azure_platform_config

    def test_azure_platform_config_without_registry__fails(
        self,
        factory: PlatformConfigFactory,
        cluster: Cluster,
        azure_platform_body: kopf.Body,
    ) -> None:
        azure_platform_body["spec"]["registry"] = {}

        with pytest.raises(ValueError, match="Registry spec is empty"):
            factory.create(azure_platform_body, cluster)

    def test_platform_storage_overrides(
        self,
        factory: PlatformConfigFactory,
        cluster: Cluster,
        gcp_platform_body: kopf.Body,
    ) -> None:
        gcp_platform_body["spec"]["platformStorage"] = {
            "helmValues": {
                "storages": [
                    {
                        "path": "/path",
                        "nfs": {"server": "nfs-server", "path": "/path"},
                    }
                ],
                "securityContext": {"enabled": True},
            }
        }

        result = factory.create(gcp_platform_body, cluster)

        assert result.platform_spec.platform_storage == PlatformStorageSpec(
            helm_values=PlatformStorageSpec.HelmValues(
                storages=[
                    PlatformStorageSpec.HelmValues.Storage(
                        path="/path",
                        nfs={"server": "nfs-server", "path": "/path"},
                    )
                ],
                securityContext={"enabled": True},
            )
        )

    def test_azure_platform_config_without_blob_storage__fails(
        self,
        factory: PlatformConfigFactory,
        cluster: Cluster,
        azure_platform_body: kopf.Body,
    ) -> None:
        azure_platform_body["spec"]["blobStorage"] = {}

        with pytest.raises(ValueError, match="Blob storage spec is empty"):
            factory.create(azure_platform_body, cluster)

    def test_on_prem_platform_config(
        self,
        factory: PlatformConfigFactory,
        cluster: Cluster,
        on_prem_platform_body: kopf.Body,
        on_prem_platform_config: PlatformConfig,
    ) -> None:
        result = factory.create(on_prem_platform_body, cluster)

        assert result == on_prem_platform_config

    def test_on_prem_platform_config_without_metrics(
        self,
        config: Config,
        cluster: Cluster,
        on_prem_platform_body: kopf.Body,
    ) -> None:
        config = replace(config, is_standalone=True)
        del on_prem_platform_body["spec"]["monitoring"]["metrics"]
        factory = PlatformConfigFactory(config)

        result = factory.create(on_prem_platform_body, cluster)

        assert result.monitoring.metrics_enabled is False

    def test_on_prem_platform_config_with_docker_registry_filesystem(
        self,
        factory: PlatformConfigFactory,
        cluster: Cluster,
        on_prem_platform_body: kopf.Body,
    ) -> None:
        on_prem_platform_body["spec"]["registry"] = {
            "docker": {
                "url": "http://docker-registry",
                "username": "docker_username",
                "password": "docker_password",
            }
        }

        result = factory.create(on_prem_platform_body, cluster)

        assert result.registry == RegistryConfig(
            provider=RegistryProvider.DOCKER,
            docker_registry_install=False,
            docker_registry_url=URL("http://docker-registry"),
            docker_registry_username="docker_username",
            docker_registry_password="docker_password",
        )

    def test_on_prem_platform_config_with_unprotected_docker_registry(
        self,
        factory: PlatformConfigFactory,
        cluster: Cluster,
        on_prem_platform_body: kopf.Body,
    ) -> None:
        on_prem_platform_body["spec"]["registry"] = {
            "docker": {"url": "http://docker-registry"}
        }

        result = factory.create(on_prem_platform_body, cluster)

        assert result.registry == RegistryConfig(
            provider=RegistryProvider.DOCKER,
            docker_registry_install=False,
            docker_registry_url=URL("http://docker-registry"),
            docker_registry_username="",
            docker_registry_password="",
        )

    def test_on_prem_platform_config_with_docker_registry__s3_minio(
        self,
        factory: PlatformConfigFactory,
        cluster: Cluster,
        on_prem_platform_body: kopf.Body,
    ) -> None:
        on_prem_platform_body["spec"]["registry"] = {
            "blobStorage": {
                "bucket": "job-images",
            }
        }

        result = factory.create(on_prem_platform_body, cluster)

        assert result.registry == RegistryConfig(
            provider=RegistryProvider.DOCKER,
            docker_registry_install=True,
            docker_registry_url=URL("http://platform-docker-registry:5000"),
            docker_registry_storage_driver=DockerRegistryStorageDriver.S3,
            docker_registry_s3_endpoint=URL("http://platform-minio:9000"),
            docker_registry_s3_bucket="job-images",
            docker_registry_s3_region="minio",
            docker_registry_s3_access_key="username",
            docker_registry_s3_secret_key="password",
            docker_registry_s3_disable_redirect=True,
            docker_registry_s3_force_path_style=True,
        )

    def test_on_prem_platform_config_with_minio_buckets(
        self,
        factory: PlatformConfigFactory,
        cluster: Cluster,
        on_prem_platform_body: kopf.Body,
    ) -> None:
        on_prem_platform_body["spec"]["blobStorage"] = {
            "minio": {
                "url": "http://minio",
                "region": "minio_region",
                "accessKey": "minio_access_key",
                "secretKey": "minio_secret_key",
            }
        }

        result = factory.create(on_prem_platform_body, cluster)

        assert result.buckets == BucketsConfig(
            provider=BucketsProvider.MINIO,
            minio_install=False,
            minio_url=URL("http://minio"),
            minio_public_url=URL(f"https://blob.{cluster.name}.org.neu.ro"),
            minio_region="minio_region",
            minio_access_key="minio_access_key",
            minio_secret_key="minio_secret_key",
        )

    def test_on_prem_platform_config_with_emc_ecs_buckets(
        self,
        factory: PlatformConfigFactory,
        cluster: Cluster,
        on_prem_platform_body: kopf.Body,
    ) -> None:
        on_prem_platform_body["spec"]["blobStorage"] = {
            "emcEcs": {
                "accessKeyId": "key_id",
                "secretAccessKey": "secret_key",
                "s3Endpoint": "https://emc-ecs.s3",
                "managementEndpoint": "https://emc-ecs.management",
                "s3Role": "s3-role",
            }
        }

        result = factory.create(on_prem_platform_body, cluster)

        assert result.buckets == BucketsConfig(
            provider=BucketsProvider.EMC_ECS,
            emc_ecs_access_key_id="key_id",
            emc_ecs_secret_access_key="secret_key",
            emc_ecs_s3_endpoint=URL("https://emc-ecs.s3"),
            emc_ecs_management_endpoint=URL("https://emc-ecs.management"),
            emc_ecs_s3_assumable_role="s3-role",
        )

    def test_on_prem_platform_config_with_open_stack_buckets(
        self,
        factory: PlatformConfigFactory,
        cluster: Cluster,
        on_prem_platform_body: kopf.Body,
    ) -> None:
        on_prem_platform_body["spec"]["blobStorage"] = {
            "openStack": {
                "username": "account_id",
                "password": "password",
                "region": "region",
                "s3Endpoint": "https://os.s3",
                "endpoint": "https://os.management",
            }
        }

        result = factory.create(on_prem_platform_body, cluster)

        assert result.buckets == BucketsConfig(
            provider=BucketsProvider.OPEN_STACK,
            open_stack_username="account_id",
            open_stack_password="password",
            open_stack_s3_endpoint=URL("https://os.s3"),
            open_stack_endpoint=URL("https://os.management"),
            open_stack_region_name="region",
        )

    def test_on_prem_platform_config_with_custom_loki_dns_service(
        self,
        factory: PlatformConfigFactory,
        cluster: Cluster,
        on_prem_platform_body: kopf.Body,
    ) -> None:
        on_prem_platform_body["spec"]["monitoring"]["logs"]["loki"] = {
            "dnsService": "custom-dns"
        }

        result = factory.create(on_prem_platform_body, cluster)

        assert result.monitoring.loki_dns_service == "custom-dns"

    def test_on_prem_platform_config_with_custom_loki_endpoint(
        self,
        factory: PlatformConfigFactory,
        cluster: Cluster,
        on_prem_platform_body: kopf.Body,
    ) -> None:
        on_prem_platform_body["spec"]["monitoring"]["logs"]["loki"] = {
            "enabled": False,
            "endpoint": "http://custom-loki-gateway.platform",
        }

        result = factory.create(on_prem_platform_body, cluster)

        assert not result.monitoring.loki_enabled
        assert result.monitoring.loki_endpoint == "http://custom-loki-gateway.platform"

    def test_on_prem_platform_config_with_harbor_registry_filesystem(
        self,
        factory: PlatformConfigFactory,
        cluster: Cluster,
        on_prem_platform_body: kopf.Body,
    ) -> None:
        on_prem_platform_body["spec"]["registry"] = {
            "kubernetes": {
                "registry_type": "harbor",
                "persistence": {
                    "storageClassName": "registry-standard",
                    "size": "100Gi",
                },
            }
        }

        result = factory.create(on_prem_platform_body, cluster)

        assert result.registry == RegistryConfig(
            provider=RegistryProvider.DOCKER,
            docker_registry_install=True,
            docker_registry_type=DockerRegistryType.HARBOR,
            docker_registry_url=URL(f"https://harbor.apps.{cluster.name}.org.neu.ro"),
            docker_registry_storage_driver=DockerRegistryStorageDriver.FILE_SYSTEM,
            docker_registry_file_system_storage_class_name="registry-standard",
            docker_registry_file_system_storage_size="100Gi",
        )

    def test_on_prem_platform_config_with_docker_registry_type_explicit(
        self,
        factory: PlatformConfigFactory,
        cluster: Cluster,
        on_prem_platform_body: kopf.Body,
    ) -> None:
        on_prem_platform_body["spec"]["registry"] = {
            "kubernetes": {
                "registry_type": "docker",
                "persistence": {
                    "storageClassName": "registry-standard",
                    "size": "100Gi",
                },
            }
        }

        result = factory.create(on_prem_platform_body, cluster)

        assert result.registry == RegistryConfig(
            provider=RegistryProvider.DOCKER,
            docker_registry_install=True,
            docker_registry_type=DockerRegistryType.DOCKER,
            docker_registry_url=URL("http://platform-docker-registry:5000"),
            docker_registry_storage_driver=DockerRegistryStorageDriver.FILE_SYSTEM,
            docker_registry_file_system_storage_class_name="registry-standard",
            docker_registry_file_system_storage_size="100Gi",
        )<|MERGE_RESOLUTION|>--- conflicted
+++ resolved
@@ -17,11 +17,8 @@
     ClusterSecretStoreSpec,
     Config,
     DockerRegistryStorageDriver,
-<<<<<<< HEAD
     DockerRegistryType,
-=======
     ExternalSecretObjectsSpec,
->>>>>>> a4760d61
     HelmChartVersions,
     HelmReleaseNames,
     IngressServiceType,
