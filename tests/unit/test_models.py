from __future__ import annotations

from collections.abc import Callable
from dataclasses import replace
from pathlib import Path
from typing import Any

import kopf
import pytest
from neuro_config_client import (
    ARecord,
    Cluster,
    DNSConfig,
    DockerRegistryConfig,
    PatchOrchestratorConfigRequest,
    ResourcePoolType,
)
from yarl import URL

from platform_operator.models import (
    BucketsConfig,
    BucketsProvider,
    Config,
    DockerRegistryStorageDriver,
    HelmChartNames,
    HelmChartVersions,
    HelmReleaseNames,
    IngressServiceType,
    KubeClientAuthType,
    KubeConfig,
    LabelsConfig,
    PlatformConfig,
    PlatformConfigFactory,
    RegistryConfig,
    RegistryProvider,
    StorageConfig,
    StorageType,
)


class TestConfig:
    def test_config(self) -> None:
        env = {
            "NP_NODE_NAME": "minikube",
            "NP_PLATFORM_AUTH_URL": "http://platformauthapi:8080",
            "NP_PLATFORM_INGRESS_AUTH_URL": "http://platformingressauth:8080",
            "NP_PLATFORM_CONFIG_URL": "http://platformconfig:8080",
            "NP_PLATFORM_CONFIG_WATCH_INTERVAL_S": "0.1",
            "NP_PLATFORM_ADMIN_URL": "http://platformadmin:8080",
            "NP_PLATFORM_API_URL": "http://platformapi:8080",
            "NP_PLATFORM_NOTIFICATIONS_URL": "http://platformnotifications:8080",
            "NP_CONTROLLER_LOG_LEVEL": "debug",
            "NP_CONTROLLER_RETRIES": "5",
            "NP_CONTROLLER_BACKOFF": "120",
            "NP_KUBE_VERSION": "v1.14.10",
            "NP_KUBE_URL": "https://kubernetes.default",
            "NP_KUBE_CERT_AUTHORITY_PATH": "/ca.crt",
            "NP_KUBE_CERT_AUTHORITY_DATA_PEM": "cert-authority-data",
            "NP_KUBE_AUTH_TYPE": "certificate",
            "NP_KUBE_AUTH_CERT_PATH": "/client.crt",
            "NP_KUBE_AUTH_CERT_KEY_PATH": "/client.key",
            "NP_KUBE_AUTH_TOKEN_PATH": "/token",
            "NP_KUBE_AUTH_TOKEN": "token",
            "NP_LABEL_JOB": "platform.neuromation.io/job",
            "NP_LABEL_NODE_POOL": "platform.neuromation.io/nodepool",
            "NP_LABEL_ACCELERATOR": "platform.neuromation.io/accelerator",
            "NP_LABEL_PREEMPTIBLE": "platform.neuromation.io/preemptible",
            "NP_HELM_PLATFORM_CHART_VERSION": "1.0.0",
            "NP_PLATFORM_NAMESPACE": "platform",
            "NP_PLATFORM_JOBS_NAMESPACE": "platform-jobs",
            "NP_PLATFORM_LOCK_SECRET_NAME": "platform-operator-lock",
            "NP_ACME_CA_STAGING_PATH": "/ca.pem",
            "NP_STANDALONE": "true",
        }

        assert Config.load_from_env(env) == Config(
            node_name="minikube",
            log_level="DEBUG",
            retries=5,
            backoff=120,
            kube_config=KubeConfig(
                version="1.14.10",
                url=URL("https://kubernetes.default"),
                auth_type=KubeClientAuthType.CERTIFICATE,
                cert_authority_path=Path("/ca.crt"),
                auth_cert_path=Path("/client.crt"),
                auth_cert_key_path=Path("/client.key"),
                auth_token_path=Path("/token"),
                conn_timeout_s=300,
                read_timeout_s=100,
                conn_pool_size=100,
            ),
            helm_release_names=HelmReleaseNames(platform="platform"),
            helm_chart_names=HelmChartNames(),
            helm_chart_versions=HelmChartVersions(platform="1.0.0"),
            platform_auth_url=URL("http://platformauthapi:8080"),
            platform_ingress_auth_url=URL("http://platformingressauth:8080"),
            platform_config_url=URL("http://platformconfig:8080"),
            platform_config_watch_interval_s=0.1,
            platform_admin_url=URL("http://platformadmin:8080"),
            platform_api_url=URL("http://platformapi:8080"),
            platform_notifications_url=URL("http://platformnotifications:8080"),
            platform_namespace="platform",
            platform_lock_secret_name="platform-operator-lock",
            acme_ca_staging_path="/ca.pem",
            is_standalone=True,
        )

    def test_config_defaults(self) -> None:
        env = {
            "NP_NODE_NAME": "minikube",
            "NP_PLATFORM_AUTH_URL": "http://platformauthapi:8080",
            "NP_PLATFORM_INGRESS_AUTH_URL": "http://platformingressauth:8080",
            "NP_PLATFORM_CONFIG_URL": "http://platformconfig:8080",
            "NP_PLATFORM_ADMIN_URL": "http://platformadmin:8080",
            "NP_PLATFORM_API_URL": "http://platformapi:8080",
            "NP_PLATFORM_NOTIFICATIONS_URL": "http://platformnotifications:8080",
            "NP_KUBE_VERSION": "v1.14.10",
            "NP_KUBE_URL": "https://kubernetes.default",
            "NP_KUBE_AUTH_TYPE": "none",
            "NP_LABEL_JOB": "platform.neuromation.io/job",
            "NP_LABEL_NODE_POOL": "platform.neuromation.io/nodepool",
            "NP_LABEL_ACCELERATOR": "platform.neuromation.io/accelerator",
            "NP_LABEL_PREEMPTIBLE": "platform.neuromation.io/preemptible",
            "NP_HELM_PLATFORM_CHART_VERSION": "1.0.0",
            "NP_PLATFORM_NAMESPACE": "platform",
            "NP_PLATFORM_LOCK_SECRET_NAME": "platform-operator-lock",
            "NP_PLATFORM_JOBS_NAMESPACE": "platform-jobs",
            "NP_ACME_CA_STAGING_PATH": "/ca.pem",
        }
        assert Config.load_from_env(env) == Config(
            node_name="minikube",
            log_level="INFO",
            retries=3,
            backoff=60,
            kube_config=KubeConfig(
                version="1.14.10",
                url=URL("https://kubernetes.default"),
                auth_type=KubeClientAuthType.NONE,
                conn_timeout_s=300,
                read_timeout_s=100,
                conn_pool_size=100,
            ),
            helm_release_names=HelmReleaseNames(platform="platform"),
            helm_chart_names=HelmChartNames(),
            helm_chart_versions=HelmChartVersions(platform="1.0.0"),
            platform_auth_url=URL("http://platformauthapi:8080"),
            platform_ingress_auth_url=URL("http://platformingressauth:8080"),
            platform_config_url=URL("http://platformconfig:8080"),
            platform_config_watch_interval_s=15,
            platform_admin_url=URL("http://platformadmin:8080"),
            platform_api_url=URL("http://platformapi:8080"),
            platform_notifications_url=URL("http://platformnotifications:8080"),
            platform_namespace="platform",
            platform_lock_secret_name="platform-operator-lock",
            acme_ca_staging_path="/ca.pem",
            is_standalone=False,
        )


class TestPlatformConfig:
    @pytest.fixture
    def traefik_service(self) -> dict[str, Any]:
        return {
            "metadata": {"name", "traefik"},
            "spec": {"type": "LoadBalancer"},
            "status": {"loadBalancer": {"ingress": [{"ip": "192.168.0.1"}]}},
        }

    @pytest.fixture
    def traefik_node_port_service(self) -> dict[str, Any]:
        return {
            "metadata": {"name", "traefik"},
            "spec": {"type": "NodePort"},
        }

    @pytest.fixture
    def aws_traefik_service(self) -> dict[str, Any]:
        return {
            "metadata": {"name", "traefik"},
            "spec": {"type": "LoadBalancer"},
            "status": {"loadBalancer": {"ingress": [{"hostname": "traefik"}]}},
        }

    @pytest.fixture
    def aws_traefik_lb(self) -> dict[str, Any]:
        return {
            "CanonicalHostedZoneId": "/hostedzone/traefik",
        }

    def test_create_dns_config_from_traefik_load_balancer_service(
        self, gcp_platform_config: PlatformConfig, traefik_service: dict[str, Any]
    ) -> None:
        result = gcp_platform_config.create_dns_config(ingress_service=traefik_service)
        dns_name = gcp_platform_config.ingress_dns_name

        assert result == DNSConfig(
            name=gcp_platform_config.ingress_dns_name,
            a_records=[
                ARecord(name=f"{dns_name}.", ips=["192.168.0.1"]),
                ARecord(name=f"*.{dns_name}.", ips=["192.168.0.1"]),
                ARecord(name=f"*.jobs.{dns_name}.", ips=["192.168.0.1"]),
                ARecord(name=f"*.apps.{dns_name}.", ips=["192.168.0.1"]),
            ],
        )

    def test_create_dns_config_from_traefik_node_port_service(
        self,
        gcp_platform_config: PlatformConfig,
        traefik_node_port_service: dict[str, Any],
    ) -> None:
        result = gcp_platform_config.create_dns_config(
            ingress_service=traefik_node_port_service
        )

        assert result is None

    def test_create_dns_config_from_ingress_public_ips(
        self, on_prem_platform_config: PlatformConfig
    ) -> None:
        result = on_prem_platform_config.create_dns_config()
        dns_name = on_prem_platform_config.ingress_dns_name

        assert result == DNSConfig(
            name=on_prem_platform_config.ingress_dns_name,
            a_records=[
                ARecord(name=f"{dns_name}.", ips=["192.168.0.3"]),
                ARecord(name=f"*.{dns_name}.", ips=["192.168.0.3"]),
                ARecord(name=f"*.jobs.{dns_name}.", ips=["192.168.0.3"]),
                ARecord(name=f"*.apps.{dns_name}.", ips=["192.168.0.3"]),
            ],
        )

    def test_create_aws_dns_config(
        self,
        aws_platform_config: PlatformConfig,
        aws_traefik_service: dict[str, Any],
        aws_traefik_lb: dict[str, Any],
    ) -> None:
        result = aws_platform_config.create_dns_config(
            ingress_service=aws_traefik_service, aws_ingress_lb=aws_traefik_lb
        )
        dns_name = aws_platform_config.ingress_dns_name

        assert result == DNSConfig(
            name=aws_platform_config.ingress_dns_name,
            a_records=[
                ARecord(
                    name=f"{dns_name}.",
                    dns_name="traefik.",
                    zone_id="/hostedzone/traefik",
                ),
                ARecord(
                    name=f"*.{dns_name}.",
                    dns_name="traefik.",
                    zone_id="/hostedzone/traefik",
                ),
                ARecord(
                    name=f"*.jobs.{dns_name}.",
                    dns_name="traefik.",
                    zone_id="/hostedzone/traefik",
                ),
                ARecord(
                    name=f"*.apps.{dns_name}.",
                    dns_name="traefik.",
                    zone_id="/hostedzone/traefik",
                ),
            ],
        )

    def test_create_dns_config_none(
        self,
        gcp_platform_config: PlatformConfig,
    ) -> None:
        result = gcp_platform_config.create_dns_config()

        assert result is None

    def test_create_patch_orchestrator_config_request(
        self,
        gcp_cluster: Cluster,
        gcp_platform_config: PlatformConfig,
        resource_pool_type_factory: Callable[..., ResourcePoolType],
    ) -> None:
        assert gcp_cluster.orchestrator

        gcp_cluster = replace(
            gcp_cluster,
            orchestrator=replace(
                gcp_cluster.orchestrator,
                resource_pool_types=[
<<<<<<< HEAD
                    resource_pool_type_factory("n1-highmem-8", "0.0.0.0/0")
                ],
            ),
        )

        result = gcp_platform_config.create_orchestrator_config(gcp_cluster)
=======
                    resource_pool_type_factory("n1-highmem-8", "1.2.3.4/16")
                ],
            ),
        )
        result = gcp_platform_config.create_patch_orchestrator_config_request(
            gcp_cluster
        )
>>>>>>> ce8ca264

        assert result == PatchOrchestratorConfigRequest(
            job_internal_hostname_template="{job_id}.platform-jobs",
            resource_pool_types=[
                resource_pool_type_factory("n1-highmem-8", "192.168.0.0/16")
            ],
        )

    def test_create_patch_orchestrator_config_request_none(
        self,
        gcp_cluster: Cluster,
        gcp_platform_config: PlatformConfig,
    ) -> None:
        assert gcp_cluster.orchestrator

        gcp_cluster = replace(
            gcp_cluster,
            orchestrator=replace(
                gcp_cluster.orchestrator,
                job_internal_hostname_template="{job_id}.platform-jobs",
            ),
        )
        gcp_platform_config = replace(gcp_platform_config, kubernetes_tpu_network=None)
        result = gcp_platform_config.create_patch_orchestrator_config_request(
            gcp_cluster
        )

        assert result is None


class TestPlatformConfigFactory:
    @pytest.fixture
    def factory(self, config: Config) -> PlatformConfigFactory:
        return PlatformConfigFactory(config)

    def test_platform_config_with_custom_labels(
        self,
        factory: PlatformConfigFactory,
        gcp_platform_body: kopf.Body,
        gcp_cluster: Cluster,
    ) -> None:
        gcp_platform_body["spec"]["kubernetes"]["nodeLabels"] = {
            "job": "job",
            "nodePool": "nodepool",
            "accelerator": "accelerator",
            "preemptible": "preemptible",
        }

        result = factory.create(gcp_platform_body, gcp_cluster)

        assert result.node_labels == LabelsConfig(
            job="job",
            node_pool="nodepool",
            accelerator="accelerator",
            preemptible="preemptible",
        )

    def test_gcp_platform_config(
        self,
        factory: PlatformConfigFactory,
        gcp_platform_body: kopf.Body,
        gcp_cluster: Cluster,
        gcp_platform_config: PlatformConfig,
    ) -> None:
        result = factory.create(gcp_platform_body, gcp_cluster)

        assert result == gcp_platform_config

    def test_gcp_platform_config_without_token(
        self,
        factory: PlatformConfigFactory,
        gcp_platform_body: kopf.Body,
        gcp_cluster: Cluster,
        gcp_platform_config: PlatformConfig,
    ) -> None:
        del gcp_platform_body["spec"]["token"]
        result = factory.create(gcp_platform_body, gcp_cluster)

        assert result == replace(gcp_platform_config, token="")

    def test_gcp_platform_config_with_empty_storage_class(
        self,
        factory: PlatformConfigFactory,
        gcp_platform_body: kopf.Body,
        gcp_cluster: Cluster,
        gcp_platform_config: PlatformConfig,
    ) -> None:
        gcp_platform_body["spec"]["kubernetes"]["standardStorageClassName"] = ""
        result = factory.create(gcp_platform_body, gcp_cluster)

        assert result == replace(gcp_platform_config, standard_storage_class_name=None)

    def test_gcp_platform_config_without_storage_class(
        self,
        factory: PlatformConfigFactory,
        gcp_platform_body: kopf.Body,
        gcp_cluster: Cluster,
        gcp_platform_config: PlatformConfig,
    ) -> None:
        del gcp_platform_body["spec"]["kubernetes"]["standardStorageClassName"]
        result = factory.create(gcp_platform_body, gcp_cluster)

        assert result == replace(gcp_platform_config, standard_storage_class_name=None)

    def test_gcp_platform_config_with_ingress_controller_disabled(
        self,
        factory: PlatformConfigFactory,
        gcp_platform_body: kopf.Body,
        gcp_cluster: Cluster,
        gcp_platform_config: PlatformConfig,
    ) -> None:
        gcp_platform_body["spec"]["ingressController"] = {"enabled": False}
        result = factory.create(gcp_platform_body, gcp_cluster)

        assert result == replace(gcp_platform_config, ingress_controller_install=False)

    def test_gcp_platform_config_with_custom_ingress_controller_replicas(
        self,
        factory: PlatformConfigFactory,
        gcp_platform_body: kopf.Body,
        gcp_cluster: Cluster,
        gcp_platform_config: PlatformConfig,
    ) -> None:
        gcp_platform_body["spec"]["ingressController"] = {"replicas": 3}
        result = factory.create(gcp_platform_body, gcp_cluster)

        assert result == replace(gcp_platform_config, ingress_controller_replicas=3)

    def test_gcp_platform_config_with_ingress_ssl_cert(
        self,
        factory: PlatformConfigFactory,
        gcp_platform_body: kopf.Body,
        gcp_cluster: Cluster,
        gcp_platform_config: PlatformConfig,
    ) -> None:
        gcp_platform_body["spec"]["ingressController"] = {
            "ssl": {
                "certificateData": "cert-data",
                "certificateKeyData": "cert-key-data",
            }
        }
        result = factory.create(gcp_platform_body, gcp_cluster)

        assert result == replace(
            gcp_platform_config,
            ingress_acme_enabled=False,
            ingress_ssl_cert_data="cert-data",
            ingress_ssl_cert_key_data="cert-key-data",
        )

    def test_gcp_platform_config_with_ingress_service_type_node_port(
        self,
        factory: PlatformConfigFactory,
        gcp_platform_body: kopf.Body,
        gcp_cluster: Cluster,
        gcp_platform_config: PlatformConfig,
    ) -> None:
        gcp_platform_body["spec"]["ingressController"] = {
            "serviceType": "NodePort",
            "nodePorts": {
                "http": 30080,
                "https": 30443,
            },
            "hostPorts": {
                "http": 80,
                "https": 443,
            },
        }
        result = factory.create(gcp_platform_body, gcp_cluster)

        assert result == replace(
            gcp_platform_config,
            ingress_service_type=IngressServiceType.NODE_PORT,
            ingress_node_port_http=30080,
            ingress_node_port_https=30443,
            ingress_host_port_http=80,
            ingress_host_port_https=443,
        )

    def test_gcp_platform_config_with_ingress_service_annotations(
        self,
        factory: PlatformConfigFactory,
        gcp_platform_body: kopf.Body,
        gcp_cluster: Cluster,
        gcp_platform_config: PlatformConfig,
    ) -> None:
        gcp_platform_body["spec"]["ingressController"] = {
            "serviceAnnotations": {"key": "value"}
        }
        result = factory.create(gcp_platform_body, gcp_cluster)

        assert result == replace(
            gcp_platform_config, ingress_service_annotations={"key": "value"}
        )

    def test_gcp_platform_config_with_ingress_load_balancer_source_ranges(
        self,
        factory: PlatformConfigFactory,
        gcp_platform_body: kopf.Body,
        gcp_cluster: Cluster,
        gcp_platform_config: PlatformConfig,
    ) -> None:
        gcp_platform_body["spec"]["ingressController"] = {
            "loadBalancerSourceRanges": ["0.0.0.0/0"]
        }
        result = factory.create(gcp_platform_body, gcp_cluster)

        assert result == replace(
            gcp_platform_config, ingress_load_balancer_source_ranges=["0.0.0.0/0"]
        )

    def test_gcp_platform_config_with_docker_config_secret_without_credentials(
        self,
        factory: PlatformConfigFactory,
        gcp_platform_body: kopf.Body,
        gcp_cluster: Cluster,
    ) -> None:
        assert gcp_cluster.credentials

        gcp_cluster = replace(
            gcp_cluster,
            credentials=replace(
                gcp_cluster.credentials,
                neuro_registry=DockerRegistryConfig(
                    url=URL("https://ghcr.io/neuro-inc")
                ),
                docker_hub=None,
            ),
        )
        result = factory.create(gcp_platform_body, gcp_cluster)

        assert result.docker_config.create_secret is False
        assert not result.docker_config.secret_name
        assert result.image_pull_secret_names == []

    def test_gcp_platform_config_with_custom_docker_config_secret(
        self,
        factory: PlatformConfigFactory,
        gcp_platform_body: kopf.Body,
        gcp_cluster: Cluster,
    ) -> None:
        gcp_platform_body["spec"]["kubernetes"]["dockerConfigSecret"] = {
            "create": False,
            "name": "secret",
        }
        result = factory.create(gcp_platform_body, gcp_cluster)

        assert result.docker_config.create_secret is False
        assert result.docker_config.secret_name == "secret"
        assert "secret" in result.image_pull_secret_names

    def test_on_prem_platform_config_without_disks_storage_class_name(
        self,
        factory: PlatformConfigFactory,
        gcp_platform_body: kopf.Body,
        gcp_cluster: Cluster,
    ) -> None:
        del gcp_platform_body["spec"]["disks"]

        result = factory.create(gcp_platform_body, gcp_cluster)

        assert result.disks_storage_class_name is None

    def test_gcp_platform_config_without_grafana_credentials(
        self,
        factory: PlatformConfigFactory,
        gcp_platform_body: kopf.Body,
        gcp_cluster: Cluster,
    ) -> None:
        assert gcp_cluster.credentials

        gcp_cluster = replace(
            gcp_cluster,
            credentials=replace(gcp_cluster.credentials, grafana=None),
        )
        result = factory.create(gcp_platform_body, gcp_cluster)

        assert result.grafana_username is None
        assert result.grafana_password is None

    def test_gcp_platform_config_without_tracing(
        self,
        factory: PlatformConfigFactory,
        gcp_platform_body: kopf.Body,
        gcp_cluster: Cluster,
    ) -> None:
        assert gcp_cluster.credentials

        gcp_cluster = replace(
            gcp_cluster,
            credentials=replace(gcp_cluster.credentials, sentry=None),
        )
        result = factory.create(gcp_platform_body, gcp_cluster)

        assert result.sentry_dsn is None
        assert result.sentry_sample_rate is None

    def test_gcp_platform_config_without_docker_hub(
        self,
        factory: PlatformConfigFactory,
        gcp_platform_body: kopf.Body,
        gcp_cluster: Cluster,
    ) -> None:
        assert gcp_cluster.credentials

        gcp_cluster = replace(
            gcp_cluster,
            credentials=replace(gcp_cluster.credentials, docker_hub=None),
        )
        result = factory.create(gcp_platform_body, gcp_cluster)

        assert result.image_pull_secret_names == ["platform-docker-config"]
        assert result.docker_hub_config is None

    def test_aws_platform_config(
        self,
        factory: PlatformConfigFactory,
        aws_platform_body: kopf.Body,
        aws_cluster: Cluster,
        aws_platform_config: PlatformConfig,
    ) -> None:
        result = factory.create(aws_platform_body, aws_cluster)

        assert result == aws_platform_config

    def test_aws_platform_config_with_roles(
        self,
        factory: PlatformConfigFactory,
        aws_platform_body: kopf.Body,
        aws_cluster: Cluster,
        aws_platform_config: PlatformConfig,
    ) -> None:
        aws_platform_body["spec"]["iam"] = {
            "aws": {"roleArn": "role-arn", "s3RoleArn": "s3-role-arn"}
        }
        result = factory.create(aws_platform_body, aws_cluster)

        assert result == replace(
            aws_platform_config,
            service_account_annotations={"eks.amazonaws.com/role-arn": "role-arn"},
            aws_role_arn="role-arn",
            aws_s3_role_arn="s3-role-arn",
        )

    def test_aws_platform_config_without_registry__fails(
        self,
        factory: PlatformConfigFactory,
        aws_platform_body: kopf.Body,
        aws_cluster: Cluster,
    ) -> None:
        del aws_platform_body["spec"]["registry"]

        with pytest.raises(ValueError, match="Registry spec is empty"):
            factory.create(aws_platform_body, aws_cluster)

    def test_azure_platform_config(
        self,
        factory: PlatformConfigFactory,
        azure_platform_body: kopf.Body,
        azure_cluster: Cluster,
        azure_platform_config: PlatformConfig,
    ) -> None:
        result = factory.create(azure_platform_body, azure_cluster)

        assert result == azure_platform_config

    def test_azure_platform_config_without_registry__fails(
        self,
        factory: PlatformConfigFactory,
        azure_platform_body: kopf.Body,
        azure_cluster: Cluster,
    ) -> None:
        azure_platform_body["spec"]["registry"] = {}

        with pytest.raises(ValueError, match="Registry spec is empty"):
            factory.create(azure_platform_body, azure_cluster)

    def test_azure_platform_config_with_nfs_storage(
        self,
        factory: PlatformConfigFactory,
        azure_platform_body: kopf.Body,
        azure_cluster: Cluster,
        azure_platform_config: PlatformConfig,
    ) -> None:
        azure_platform_body["spec"]["storages"] = [
            {"nfs": {"server": "nfs-server", "path": "/path"}}
        ]
        result = factory.create(azure_platform_body, azure_cluster)

        assert result == replace(
            azure_platform_config,
            storages=[
                StorageConfig(
                    type=StorageType.NFS,
                    nfs_server="nfs-server",
                    nfs_export_path="/path",
                )
            ],
        )

    def test_azure_platform_config_without_blob_storage__fails(
        self,
        factory: PlatformConfigFactory,
        azure_platform_body: kopf.Body,
        azure_cluster: Cluster,
    ) -> None:
        azure_platform_body["spec"]["blobStorage"] = {}

        with pytest.raises(ValueError, match="Blob storage spec is empty"):
            factory.create(azure_platform_body, azure_cluster)

    def test_on_prem_platform_config(
        self,
        factory: PlatformConfigFactory,
        on_prem_platform_body: kopf.Body,
        on_prem_cluster: Cluster,
        on_prem_platform_config: PlatformConfig,
    ) -> None:
        result = factory.create(on_prem_platform_body, on_prem_cluster)

        assert result == on_prem_platform_config

    def test_on_prem_platform_config_with_nfs_storage(
        self,
        factory: PlatformConfigFactory,
        on_prem_platform_body: kopf.Body,
        on_prem_cluster: Cluster,
        on_prem_platform_config: PlatformConfig,
    ) -> None:
        on_prem_platform_body["spec"]["storages"] = [
            {"nfs": {"server": "nfs-server", "path": "/path"}}
        ]
        result = factory.create(on_prem_platform_body, on_prem_cluster)

        assert result == replace(
            on_prem_platform_config,
            storages=[
                StorageConfig(
                    type=StorageType.NFS,
                    nfs_server="nfs-server",
                    nfs_export_path="/path",
                )
            ],
        )

    def test_on_prem_platform_config_with_smb_storage(
        self,
        factory: PlatformConfigFactory,
        on_prem_platform_body: kopf.Body,
        on_prem_cluster: Cluster,
        on_prem_platform_config: PlatformConfig,
    ) -> None:
        on_prem_platform_body["spec"]["storages"] = [
            {
                "smb": {
                    "server": "smb-server",
                    "shareName": "smb-share",
                    "username": "smb-username",
                    "password": "smb-password",
                }
            }
        ]
        result = factory.create(on_prem_platform_body, on_prem_cluster)

        assert result == replace(
            on_prem_platform_config,
            storages=[
                StorageConfig(
                    type=StorageType.SMB,
                    smb_server="smb-server",
                    smb_share_name="smb-share",
                    smb_username="smb-username",
                    smb_password="smb-password",
                )
            ],
        )

    def test_on_prem_platform_config_without_metrics(
        self,
        config: Config,
        on_prem_platform_body: kopf.Body,
        on_prem_cluster: Cluster,
    ) -> None:
        config = replace(config, is_standalone=True)
        del on_prem_platform_body["spec"]["monitoring"]["metrics"]
        factory = PlatformConfigFactory(config)

        result = factory.create(on_prem_platform_body, on_prem_cluster)

        assert result.monitoring.metrics_enabled is False

    def test_on_prem_platform_config_with_metrics_retention_time(
        self,
        factory: PlatformConfigFactory,
        on_prem_platform_body: kopf.Body,
        on_prem_cluster: Cluster,
    ) -> None:
        on_prem_platform_body["spec"]["monitoring"]["metrics"]["retentionTime"] = "1d"

        result = factory.create(on_prem_platform_body, on_prem_cluster)

        assert result.monitoring.metrics_retention_time == "1d"

    def test_on_prem_platform_config_with_docker_registry_filesystem(
        self,
        factory: PlatformConfigFactory,
        on_prem_platform_body: kopf.Body,
        on_prem_cluster: Cluster,
    ) -> None:
        on_prem_platform_body["spec"]["registry"] = {
            "docker": {
                "url": "http://docker-registry",
                "username": "docker_username",
                "password": "docker_password",
            }
        }

        result = factory.create(on_prem_platform_body, on_prem_cluster)

        assert result.registry == RegistryConfig(
            provider=RegistryProvider.DOCKER,
            docker_registry_install=False,
            docker_registry_url=URL("http://docker-registry"),
            docker_registry_username="docker_username",
            docker_registry_password="docker_password",
        )

    def test_on_prem_platform_config_with_unprotected_docker_registry(
        self,
        factory: PlatformConfigFactory,
        on_prem_platform_body: kopf.Body,
        on_prem_cluster: Cluster,
    ) -> None:
        on_prem_platform_body["spec"]["registry"] = {
            "docker": {"url": "http://docker-registry"}
        }

        result = factory.create(on_prem_platform_body, on_prem_cluster)

        assert result.registry == RegistryConfig(
            provider=RegistryProvider.DOCKER,
            docker_registry_install=False,
            docker_registry_url=URL("http://docker-registry"),
            docker_registry_username="",
            docker_registry_password="",
        )

    def test_on_prem_platform_config_with_docker_registry__s3_minio(
        self,
        factory: PlatformConfigFactory,
        on_prem_platform_body: kopf.Body,
        on_prem_cluster: Cluster,
    ) -> None:
        on_prem_platform_body["spec"]["registry"] = {
            "blobStorage": {
                "bucket": "job-images",
            }
        }

        result = factory.create(on_prem_platform_body, on_prem_cluster)

        assert result.registry == RegistryConfig(
            provider=RegistryProvider.DOCKER,
            docker_registry_install=True,
            docker_registry_url=URL("http://platform-docker-registry:5000"),
            docker_registry_storage_driver=DockerRegistryStorageDriver.S3,
            docker_registry_s3_endpoint=URL("http://platform-minio:9000"),
            docker_registry_s3_bucket="job-images",
            docker_registry_s3_region="minio",
            docker_registry_s3_access_key="username",
            docker_registry_s3_secret_key="password",
            docker_registry_s3_disable_redirect=True,
            docker_registry_s3_force_path_style=True,
        )

    def test_on_prem_platform_config_with_minio_buckets(
        self,
        factory: PlatformConfigFactory,
        on_prem_platform_body: kopf.Body,
        on_prem_cluster: Cluster,
        cluster_name: str,
    ) -> None:
        on_prem_platform_body["spec"]["blobStorage"] = {
            "minio": {
                "url": "http://minio",
                "region": "minio_region",
                "accessKey": "minio_access_key",
                "secretKey": "minio_secret_key",
            }
        }

        result = factory.create(on_prem_platform_body, on_prem_cluster)

        assert result.buckets == BucketsConfig(
            provider=BucketsProvider.MINIO,
            minio_install=False,
            minio_url=URL("http://minio"),
            minio_public_url=URL(f"https://blob.{cluster_name}.org.neu.ro"),
            minio_region="minio_region",
            minio_access_key="minio_access_key",
            minio_secret_key="minio_secret_key",
        )

    def test_on_prem_platform_config_with_emc_ecs_buckets(
        self,
        factory: PlatformConfigFactory,
        on_prem_platform_body: kopf.Body,
        on_prem_cluster: Cluster,
    ) -> None:
        on_prem_platform_body["spec"]["blobStorage"] = {
            "emcEcs": {
                "accessKeyId": "key_id",
                "secretAccessKey": "secret_key",
                "s3Endpoint": "https://emc-ecs.s3",
                "managementEndpoint": "https://emc-ecs.management",
                "s3Role": "s3-role",
            }
        }

        result = factory.create(on_prem_platform_body, on_prem_cluster)

        assert result.buckets == BucketsConfig(
            provider=BucketsProvider.EMC_ECS,
            emc_ecs_access_key_id="key_id",
            emc_ecs_secret_access_key="secret_key",
            emc_ecs_s3_endpoint=URL("https://emc-ecs.s3"),
            emc_ecs_management_endpoint=URL("https://emc-ecs.management"),
            emc_ecs_s3_assumable_role="s3-role",
        )

    def test_on_prem_platform_config_with_open_stack_buckets(
        self,
        factory: PlatformConfigFactory,
        on_prem_platform_body: kopf.Body,
        on_prem_cluster: Cluster,
    ) -> None:
        on_prem_platform_body["spec"]["blobStorage"] = {
            "openStack": {
                "username": "account_id",
                "password": "password",
                "region": "region",
                "s3Endpoint": "https://os.s3",
                "endpoint": "https://os.management",
            }
        }

        result = factory.create(on_prem_platform_body, on_prem_cluster)

        assert result.buckets == BucketsConfig(
            provider=BucketsProvider.OPEN_STACK,
            open_stack_username="account_id",
            open_stack_password="password",
            open_stack_s3_endpoint=URL("https://os.s3"),
            open_stack_endpoint=URL("https://os.management"),
            open_stack_region_name="region",
        )

    def test_vcd_platform_config(
        self,
        factory: PlatformConfigFactory,
        vcd_platform_body: kopf.Body,
        vcd_cluster: Cluster,
        vcd_platform_config: PlatformConfig,
    ) -> None:
        result = factory.create(vcd_platform_body, vcd_cluster)

        assert result == vcd_platform_config<|MERGE_RESOLUTION|>--- conflicted
+++ resolved
@@ -289,14 +289,6 @@
             orchestrator=replace(
                 gcp_cluster.orchestrator,
                 resource_pool_types=[
-<<<<<<< HEAD
-                    resource_pool_type_factory("n1-highmem-8", "0.0.0.0/0")
-                ],
-            ),
-        )
-
-        result = gcp_platform_config.create_orchestrator_config(gcp_cluster)
-=======
                     resource_pool_type_factory("n1-highmem-8", "1.2.3.4/16")
                 ],
             ),
@@ -304,7 +296,6 @@
         result = gcp_platform_config.create_patch_orchestrator_config_request(
             gcp_cluster
         )
->>>>>>> ce8ca264
 
         assert result == PatchOrchestratorConfigRequest(
             job_internal_hostname_template="{job_id}.platform-jobs",
