from __future__ import annotations

from base64 import b64decode
from hashlib import sha256
from typing import Any

import bcrypt
from neuro_config_client import ACMEEnvironment, CloudProviderType, IdleJobConfig
from yarl import URL

from .models import (
    BucketsProvider,
    DockerRegistryStorageDriver,
    HelmChartNames,
    IngressServiceType,
    LabelsConfig,
    MetricsStorageType,
    PlatformConfig,
    RegistryProvider,
    StorageConfig,
    StorageType,
)


class HelmValuesFactory:
    def __init__(
        self, helm_chart_names: HelmChartNames, container_runtime: str
    ) -> None:
        self._chart_names = helm_chart_names
        self._container_runtime = container_runtime

    def create_platform_values(self, platform: PlatformConfig) -> dict[str, Any]:
        result: dict[str, Any] = {
            "kubernetesProvider": platform.kubernetes_provider,
            "traefikEnabled": platform.ingress_controller_install,
            "acmeEnabled": platform.ingress_acme_enabled,
            "dockerRegistryEnabled": platform.registry.docker_registry_install,
            "appsPostgresOperatorEnabled": (
                platform.apps_operator_config.postgres_operator_enabled
            ),
            "appsKedaEnabled": platform.apps_operator_config.keda_enabled,
            "minioEnabled": platform.buckets.minio_install,
            "minioGatewayEnabled": platform.minio_gateway is not None,
            "platformReportsEnabled": platform.monitoring.metrics_enabled,
            "alpineImage": {"repository": platform.get_image("alpine")},
            "pauseImage": {"repository": platform.get_image("pause")},
            "crictlImage": {"repository": platform.get_image("crictl")},
            "kubectlImage": {"repository": platform.get_image("kubectl")},
            "clusterName": platform.cluster_name,
            "serviceToken": platform.token,
            "nodePools": [
                {
                    "name": rpt.name,
                    "idleSize": rpt.idle_size,
                    "cpu": rpt.available_cpu,
                    "nvidiaGpu": rpt.nvidia_gpu or 0,
                }
                for rpt in platform.jobs_resource_pool_types
            ],
            "nodeLabels": {
                "nodePool": platform.node_labels.node_pool,
                "job": platform.node_labels.job,
                "gpu": platform.node_labels.accelerator,
            },
            "nvidiaGpuDriver": {
                "image": {"repository": platform.get_image("k8s-device-plugin")},
            },
            "nvidiaDCGMExporter": {
                "image": {"repository": platform.get_image("dcgm-exporter")},
                "serviceMonitor": {"enabled": platform.monitoring.metrics_enabled},
            },
            "imagesPrepull": {
                "refreshInterval": "1h",
                "images": [{"image": image} for image in platform.pre_pull_images],
            },
            "serviceAccount": {"annotations": platform.service_account_annotations},
            "ingress": {
                "jobFallbackHost": str(platform.jobs_fallback_host),
                "registryHost": platform.ingress_registry_url.host,
                "ingressAuthHost": platform.ingress_auth_url.host,
            },
            "ssl": {
                "cert": platform.ingress_ssl_cert_data,
                "key": platform.ingress_ssl_cert_key_data,
            },
            "jobs": {
                "namespace": {
                    "create": True,
                    "name": platform.jobs_namespace,
                },
                "label": platform.node_labels.job,
            },
            "idleJobs": [self._create_idle_job(job) for job in platform.idle_jobs],
            "storages": [self._create_storage_values(s) for s in platform.storages],
            self._chart_names.traefik: self.create_traefik_values(platform),
            self._chart_names.platform_storage: self.create_platform_storage_values(
                platform
            ),
            self._chart_names.platform_registry: self.create_platform_registry_values(
                platform
            ),
            self._chart_names.platform_monitoring: self.create_platform_monitoring_values(  # noqa
                platform
            ),
            self._chart_names.platform_container_runtime: self.create_platform_container_runtime_values(  # noqa
                platform
            ),
            self._chart_names.platform_secrets: self.create_platform_secrets_values(
                platform
            ),
            self._chart_names.platform_disks: self.create_platform_disks_values(
                platform
            ),
            self._chart_names.platform_api_poller: self.create_platform_api_poller_values(  # noqa
                platform
            ),
            self._chart_names.platform_buckets: self.create_platform_buckets_values(
                platform
            ),
            self._chart_names.platform_apps: self.create_platform_apps_values(platform),
<<<<<<< HEAD
            self._chart_names.alloy: self.create_alloy_values(platform),
            self._chart_names.loki: self.create_loki_values(platform),
=======
            self._chart_names.platform_metadata: self.create_platform_metadata_values(
                platform
            ),
>>>>>>> 71d48571
        }
        if platform.ingress_acme_enabled:
            result["acme"] = self.create_acme_values(platform)
        if platform.ingress_cors_origins:
            result["ingress"]["cors"] = {"originList": platform.ingress_cors_origins}
        if platform.docker_config.create_secret:
            result["dockerConfigSecret"] = {
                "create": True,
                "name": platform.docker_config.secret_name,
                "credentials": {
                    "url": str(platform.docker_config.url),
                    "email": platform.docker_config.email,
                    "username": platform.docker_config.username,
                    "password": platform.docker_config.password,
                },
            }
        else:
            result["dockerConfigSecret"] = {"create": False}
        if platform.docker_hub_config and platform.docker_hub_config.create_secret:
            result["dockerHubConfigSecret"] = {
                "create": True,
                "name": platform.docker_hub_config.secret_name,
                "credentials": {
                    "url": str(platform.docker_hub_config.url),
                    "email": platform.docker_hub_config.email,
                    "username": platform.docker_hub_config.username,
                    "password": platform.docker_hub_config.password,
                },
            }
        else:
            result["dockerHubConfigSecret"] = {"create": False}
        if platform.registry.docker_registry_install:
            result[self._chart_names.docker_registry] = (
                self.create_docker_registry_values(platform)
            )
        if platform.buckets.minio_install:
            assert platform.buckets.minio_public_url
            result["ingress"]["minioHost"] = platform.buckets.minio_public_url.host
            result[self._chart_names.minio] = self.create_minio_values(platform)
        if platform.minio_gateway is not None:
            result[self._chart_names.minio_gateway] = self.create_minio_gateway_values(
                platform
            )
        if platform.monitoring.metrics_enabled:
            result[self._chart_names.platform_reports] = (
                self.create_platform_reports_values(platform)
            )
            result["alertmanager"] = self._create_alert_manager_values(platform)
        return result

    def _create_alert_manager_values(self, platform: PlatformConfig) -> dict[str, Any]:
        if platform.notifications_url == URL("-"):
            return {}
        return {
            "config": {
                "route": {
                    "receiver": "platform-notifications",
                    "group_wait": "30s",
                    "group_interval": "5m",
                    "repeat_interval": "4h",
                    "group_by": ["alertname"],
                    "routes": [
                        {
                            "receiver": "ignore",
                            "matchers": [
                                'exported_service="default-backend@kubernetes"'
                            ],
                            "continue": False,
                        },
                        {
                            "receiver": "ignore",
                            "matchers": [
                                f'exported_service=~"{platform.jobs_namespace}-.+"'
                            ],
                            "continue": False,
                        },
                        {
                            "receiver": "ignore",
                            "matchers": [f'namespace="{platform.jobs_namespace}"'],
                            "continue": False,
                        },
                    ],
                },
                "receivers": [
                    {"name": "ignore"},
                    {
                        "name": "platform-notifications",
                        "webhook_configs": [
                            {
                                "url": str(
                                    platform.notifications_url
                                    / "api/v1/notifications"
                                    / "alert-manager-notification"
                                ),
                                "http_config": {
                                    "authorization": {
                                        "type": "Bearer",
                                        "credentials_file": (
                                            "/etc/alertmanager/secrets"
                                            f"/{platform.release_name}-token/token"
                                        ),
                                    }
                                },
                            }
                        ],
                    },
                ],
            }
        }

    def create_acme_values(self, platform: PlatformConfig) -> dict[str, Any]:
        return {
            "nameOverride": "acme",
            "fullnameOverride": "acme",
            "bashImage": {"repository": platform.get_image("bash")},
            "acme": {
                "email": f"{platform.cluster_name}@neu.ro",
                "dns": "neuro",
                "server": (
                    "letsencrypt"
                    if platform.ingress_acme_environment == ACMEEnvironment.PRODUCTION
                    else "letsencrypt_test"
                ),
                "domains": [
                    platform.ingress_url.host,
                    f"*.{platform.ingress_url.host}",
                    f"*.jobs.{platform.ingress_url.host}",
                    f"*.apps.{platform.ingress_url.host}",
                ],
                "sslCertSecretName": f"{platform.release_name}-ssl-cert",
            },
            "podLabels": {"service": "acme"},
            "env": [
                {"name": "NEURO_URL", "value": str(platform.auth_url)},
                {"name": "NEURO_CLUSTER", "value": platform.cluster_name},
                {
                    "name": "NEURO_TOKEN",
                    **self._create_value_from_secret(
                        name=f"{platform.release_name}-token", key="token"
                    ),
                },
            ],
            "persistence": {"storageClassName": platform.standard_storage_class_name},
            "priorityClassName": platform.services_priority_class_name,
        }

    def _create_idle_job(self, job: IdleJobConfig) -> dict[str, Any]:
        result: dict[str, Any] = {
            "name": job.name,
            "count": job.count,
            "image": job.image,
            "resources": {
                "cpu": f"{round(job.resources.cpu * 1000)}m",
                "memory": f"{job.resources.memory}",
            },
        }
        if job.command:
            result["command"] = job.command
        if job.args:
            result["args"] = job.args
        if job.image_pull_secret:
            result["imagePullSecrets"] = [{"name": job.image_pull_secret}]
        if job.resources.nvidia_gpu:
            result["resources"]["nvidia.com/gpu"] = job.resources.nvidia_gpu
        if job.env:
            result["env"] = job.env
        if job.node_selector:
            result["nodeSelector"] = job.node_selector
        return result

    def _create_storage_values(self, storage: StorageConfig) -> dict[str, Any]:
        if storage.type == StorageType.NFS:
            return {
                "type": StorageType.NFS.value,
                "path": storage.path,
                "size": storage.size,
                "nfs": {
                    "server": storage.nfs_server,
                    "path": storage.nfs_export_path,
                },
            }
        if storage.type == StorageType.SMB:
            return {
                "type": StorageType.SMB.value,
                "path": storage.path,
                "size": storage.size,
                "smb": {
                    "server": storage.smb_server,
                    "shareName": storage.smb_share_name,
                    "username": storage.smb_username,
                    "password": storage.smb_password,
                },
            }
        if storage.type == StorageType.AZURE_fILE:
            return {
                "type": StorageType.AZURE_fILE.value,
                "path": storage.path,
                "size": storage.size,
                "azureFile": {
                    "storageAccountName": storage.azure_storage_account_name,
                    "storageAccountKey": storage.azure_storage_account_key,
                    "shareName": storage.azure_share_name,
                },
            }
        raise ValueError(f"Storage type {storage.type.value!r} is not supported")

    def create_docker_registry_values(self, platform: PlatformConfig) -> dict[str, Any]:
        result: dict[str, Any] = {
            "image": {"repository": platform.get_image("registry")},
            "ingress": {"enabled": False},
            "secrets": {
                "haSharedSecret": sha256(platform.cluster_name.encode()).hexdigest()
            },
            "configData": {"storage": {"delete": {"enabled": True}}},
            "podLabels": {"service": "docker-registry"},
            "priorityClassName": platform.services_priority_class_name,
        }
        if (
            platform.registry.docker_registry_username
            and platform.registry.docker_registry_password
        ):
            username = platform.registry.docker_registry_username
            password_hash = bcrypt.hashpw(
                platform.registry.docker_registry_password.encode(),
                bcrypt.gensalt(rounds=10),
            ).decode()
            result["secrets"]["htpasswd"] = f"{username}:{password_hash}"
        if (
            platform.registry.docker_registry_storage_driver
            == DockerRegistryStorageDriver.FILE_SYSTEM
        ):
            result["storage"] = "filesystem"
            result["persistence"] = {
                "enabled": True,
                "storageClass": (
                    platform.registry.docker_registry_file_system_storage_class_name
                ),
                "size": platform.registry.docker_registry_file_system_storage_size,
            }
        elif (
            platform.registry.docker_registry_storage_driver
            == DockerRegistryStorageDriver.S3
        ):
            assert platform.registry.docker_registry_s3_endpoint
            result["replicaCount"] = 2
            result["storage"] = "s3"
            result["s3"] = {
                "region": platform.registry.docker_registry_s3_region,
                "regionEndpoint": self._get_url_authority(
                    platform.registry.docker_registry_s3_endpoint
                ),
                "bucket": str(platform.registry.docker_registry_s3_bucket),
            }
            result["secrets"]["s3"] = {
                "accessKey": platform.registry.docker_registry_s3_access_key,
                "secretKey": platform.registry.docker_registry_s3_secret_key,
            }
            result["configData"]["storage"]["s3"] = {
                "secure": platform.registry.docker_registry_s3_endpoint.scheme
                == "https",
                "forcepathstyle": platform.registry.docker_registry_s3_force_path_style,
            }
            result["configData"]["storage"]["redirect"] = {
                "disable": platform.registry.docker_registry_s3_disable_redirect
            }
        return result

    def create_minio_values(self, platform: PlatformConfig) -> dict[str, Any]:
        assert platform.buckets.minio_public_url
        return {
            "image": {
                "repository": platform.get_image("minio"),
                "tag": "RELEASE.2022-03-08T22-28-51Z",
            },
            "imagePullSecrets": [
                {"name": name} for name in platform.image_pull_secret_names
            ],
            "DeploymentUpdate": {
                "type": "RollingUpdate",
                "maxUnavailable": 1,
                "maxSurge": 0,
            },
            "resources": {
                "requests": {
                    "cpu": "100m",
                    "memory": "1Gi",
                },
            },
            "podLabels": {"service": "minio"},
            "mode": "standalone",
            "persistence": {
                "enabled": True,
                "storageClass": platform.buckets.minio_storage_class_name,
                "size": platform.buckets.minio_storage_size,
            },
            "accessKey": platform.buckets.minio_access_key,
            "secretKey": platform.buckets.minio_secret_key,
            "ingress": {"enabled": False},
            "priorityClassName": platform.services_priority_class_name,
        }

    def create_minio_gateway_values(self, platform: PlatformConfig) -> dict[str, Any]:
        assert platform.minio_gateway
        result = {
            "nameOverride": "minio-gateway",
            "fullnameOverride": "minio-gateway",
            "replicaCount": 2,
            "image": {"repository": platform.get_image("minio")},
            "imagePullSecrets": [
                {"name": name} for name in platform.image_pull_secret_names
            ],
            "rootUser": {
                "user": platform.minio_gateway.root_user,
                "password": platform.minio_gateway.root_user_password,
            },
        }
        if platform.buckets.provider == BucketsProvider.GCP:
            result["cloudStorage"] = {
                "type": "gcs",
                "gcs": {"project": platform.buckets.gcp_project},
            }
            result["env"] = [
                {
                    "name": "GOOGLE_APPLICATION_CREDENTIALS",
                    "value": "/etc/config/minio/gcs/key.json",
                }
            ]
            result["secrets"] = [
                {
                    "name": "minio-gateway-gcs-key",
                    "data": {"key.json": platform.gcp_service_account_key},
                }
            ]
            result["volumes"] = [
                {
                    "name": "gcp-credentials",
                    "secret": {
                        "secretName": "minio-gateway-gcs-key",
                        "optional": False,
                    },
                }
            ]
            result["volumeMounts"] = [
                {
                    "name": "gcp-credentials",
                    "mountPath": "/etc/config/minio/gcs",
                    "readOnly": True,
                }
            ]
        elif platform.buckets.provider == BucketsProvider.AZURE:
            result["cloudStorage"] = {"type": "azure"}
        else:
            raise ValueError(
                f"Buckets provider {platform.buckets.provider} not supported"
            )
        return result

    def create_traefik_values(self, platform: PlatformConfig) -> dict[str, Any]:
        result: dict[str, Any] = {
            "nameOverride": "traefik",
            "fullnameOverride": "traefik",
            "instanceLabelOverride": platform.release_name,
            "image": {"name": platform.get_image("traefik")},
            "deployment": {
                "replicas": platform.ingress_controller_replicas,
                "labels": {"service": "traefik"},
                "podLabels": {"service": "traefik"},
                "imagePullSecrets": [
                    {"name": name} for name in platform.image_pull_secret_names
                ],
            },
            "resources": {
                "requests": {"cpu": "250m", "memory": "256Mi"},
                "limits": {"cpu": "1000m", "memory": "1Gi"},
            },
            "service": {
                "type": platform.ingress_service_type.value,
                "annotations": {},
            },
            "ports": {
                "web": {"redirectTo": {"port": "websecure"}},
                "websecure": {"tls": {"enabled": True}},
            },
            "additionalArguments": [
                "--entryPoints.websecure.proxyProtocol.insecure=true",
                "--entryPoints.websecure.forwardedHeaders.insecure=true",
                "--entryPoints.websecure.http.middlewares="
                f"{platform.namespace}-{platform.release_name}-cors@kubernetescrd",
                "--providers.kubernetesingress.ingressendpoint.ip=1.2.3.4",
            ],
            "providers": {
                "kubernetesCRD": {
                    "enabled": True,
                    "allowCrossNamespace": True,
                    "allowExternalNameServices": True,
                },
                "kubernetesIngress": {
                    "enabled": True,
                    "allowExternalNameServices": True,
                    # published service conflicts with ingressendpoint.ip arg
                    "publishedService": {"enabled": False},
                },
            },
            "tlsStore": {
                "default": {
                    "defaultCertificate": {
                        "secretName": f"{platform.release_name}-ssl-cert"
                    },
                }
            },
            "ingressRoute": {"dashboard": {"enabled": False}},
            "logs": {"general": {"level": "ERROR"}},
            "priorityClassName": platform.services_priority_class_name,
            "metrics": {
                "prometheus": {
                    "service": {"enabled": True},
                    "serviceMonitor": {
                        "jobLabel": "app.kubernetes.io/name",
                        "additionalLabels": {
                            "platform.apolo.us/scrape-metrics": "true"
                        },
                    },
                }
            },
        }
        if platform.kubernetes_version >= "1.19":
            result["ingressClass"] = {"enabled": True}
        if platform.kubernetes_provider == CloudProviderType.AWS:
            result["service"]["annotations"] = {
                "service.beta.kubernetes.io/aws-load-balancer-type": "external",
                "service.beta.kubernetes.io/aws-load-balancer-nlb-target-type": (
                    "instance"
                ),
                "service.beta.kubernetes.io/aws-load-balancer-scheme": (
                    "internet-facing"
                ),
            }
        if platform.ingress_load_balancer_source_ranges:
            result["service"][
                "loadBalancerSourceRanges"
            ] = platform.ingress_load_balancer_source_ranges
        if platform.ingress_service_type == IngressServiceType.NODE_PORT:
            ports = result["ports"]
            if platform.ingress_node_port_http and platform.ingress_node_port_https:
                ports["web"]["nodePort"] = platform.ingress_node_port_http
                ports["websecure"]["nodePort"] = platform.ingress_node_port_https
            if platform.ingress_host_port_http and platform.ingress_host_port_https:
                result["updateStrategy"] = {
                    "rollingUpdate": {"maxUnavailable": 1, "maxSurge": 0}
                }
                ports["web"]["hostPort"] = platform.ingress_host_port_http
                ports["websecure"]["hostPort"] = platform.ingress_host_port_https
        result["service"]["annotations"].update(platform.ingress_service_annotations)
        return result

    def _create_platform_url_value(
        self, name: str, url: URL, path: str = ""
    ) -> dict[str, str]:
        if url == URL("-"):
            return {name: "-"}
        if path:
            return {name: str(URL(url) / path)}
        return {name: str(url)}

    def _create_platform_token_value(self, platform: PlatformConfig) -> dict[str, Any]:
        if platform.token:
            return {
                "token": {
                    **self._create_value_from_secret(
                        name=f"{platform.release_name}-token", key="token"
                    ),
                }
            }
        return {
            "token": {"value": ""},
        }

    def _create_tracing_values(self, platform: PlatformConfig) -> dict[str, Any]:
        if not platform.sentry_dsn:
            return {}
        result = {
            "sentry": {
                "dsn": str(platform.sentry_dsn),
                "clusterName": platform.cluster_name,
                "sampleRate": platform.sentry_sample_rate,
            }
        }
        return result

    def _create_value_from_secret(self, *, name: str, key: str) -> dict[str, Any]:
        result = {"valueFrom": {"secretKeyRef": {"name": name, "key": key}}}
        return result

    def create_platform_storage_values(
        self, platform: PlatformConfig
    ) -> dict[str, Any]:
        result: dict[str, Any] = {
            "nameOverride": f"{platform.release_name}-storage",
            "fullnameOverride": f"{platform.release_name}-storage",
            "image": {"repository": platform.get_image("platformstorageapi")},
            "platform": {
                "clusterName": platform.cluster_name,
                **self._create_platform_url_value("authUrl", platform.auth_url),
                **self._create_platform_url_value("adminUrl", platform.admin_url),
                **self._create_platform_token_value(platform),
            },
            "storages": [
                {
                    "path": s.path,
                    "type": "pvc",
                    "claimName": platform.get_storage_claim_name(s.path),
                }
                for s in platform.storages
            ],
            "service": {
                "annotations": {
                    "traefik.ingress.kubernetes.io/service.sticky.cookie": "true",
                    "traefik.ingress.kubernetes.io/service.sticky.cookie.name": (
                        "NEURO_STORAGEAPI_SESSION"
                    ),
                }
            },
            "ingress": {
                "enabled": True,
                "ingressClassName": "traefik",
                "hosts": [platform.ingress_url.host],
            },
            "priorityClassName": platform.services_priority_class_name,
            "storageUsageCollector": {
                "resources": {
                    "requests": {"cpu": "250m", "memory": "500Mi"},
                    "limits": {"cpu": "1000m", "memory": "1Gi"},
                }
            },
            "secrets": [],
        }
        result.update(**self._create_tracing_values(platform))
        s3_secret_name = f"{platform.release_name}-storage-s3"
        if platform.buckets.provider == BucketsProvider.GCP:
            assert platform.minio_gateway
            result["secrets"].append(
                {
                    "name": s3_secret_name,
                    "data": {
                        "access_key_id": platform.minio_gateway.root_user,
                        "secret_access_key": platform.minio_gateway.root_user_password,
                    },
                }
            )
            result["s3"] = {
                "endpoint": "http://minio-gateway:9000",
                "region": (
                    platform.monitoring.logs_region or platform.buckets.gcp_location
                ),
                "accessKeyId": self._create_value_from_secret(
                    name=s3_secret_name, key="access_key_id"
                ),
                "secretAccessKey": self._create_value_from_secret(
                    name=s3_secret_name, key="secret_access_key"
                ),
                "bucket": platform.monitoring.metrics_bucket_name,
                "keyPrefix": "storage/",
            }
        elif platform.buckets.provider == BucketsProvider.AZURE:
            assert platform.minio_gateway
            result["secrets"].append(
                {
                    "name": s3_secret_name,
                    "data": {
                        "access_key_id": platform.minio_gateway.root_user,
                        "secret_access_key": platform.minio_gateway.root_user_password,
                    },
                }
            )
            result["s3"] = {
                "endpoint": "http://minio-gateway:9000",
                "region": "minio",
                "accessKeyId": self._create_value_from_secret(
                    name=s3_secret_name, key="access_key_id"
                ),
                "secretAccessKey": self._create_value_from_secret(
                    name=s3_secret_name, key="secret_access_key"
                ),
                "bucket": platform.monitoring.metrics_bucket_name,
                "keyPrefix": "storage/",
            }
        elif platform.buckets.provider == BucketsProvider.AWS:
            result["s3"] = {
                "region": platform.buckets.aws_region,
                "bucket": platform.monitoring.metrics_bucket_name,
                "keyPrefix": "storage/",
            }
        elif platform.buckets.provider == BucketsProvider.EMC_ECS:
            result["secrets"].append(
                {
                    "name": s3_secret_name,
                    "data": {
                        "access_key_id": platform.buckets.emc_ecs_access_key_id,
                        "secret_access_key": platform.buckets.emc_ecs_secret_access_key,
                    },
                }
            )
            result["s3"] = {
                "endpoint": str(platform.buckets.emc_ecs_s3_endpoint),
                "region": "emc-ecs",
                "accessKeyId": self._create_value_from_secret(
                    name=s3_secret_name, key="access_key_id"
                ),
                "secretAccessKey": self._create_value_from_secret(
                    name=s3_secret_name, key="secret_access_key"
                ),
                "bucket": platform.monitoring.metrics_bucket_name,
                "keyPrefix": "storage/",
            }
        elif platform.buckets.provider == BucketsProvider.OPEN_STACK:
            result["secrets"].append(
                {
                    "name": s3_secret_name,
                    "data": {
                        "access_key_id": platform.buckets.open_stack_username,
                        "secret_access_key": platform.buckets.open_stack_password,
                    },
                }
            )
            result["s3"] = {
                "endpoint": str(platform.buckets.open_stack_s3_endpoint),
                "region": platform.buckets.open_stack_region_name,
                "accessKeyId": self._create_value_from_secret(
                    name=s3_secret_name, key="access_key_id"
                ),
                "secretAccessKey": self._create_value_from_secret(
                    name=s3_secret_name, key="secret_access_key"
                ),
                "bucket": platform.monitoring.metrics_bucket_name,
                "keyPrefix": "storage/",
            }
        elif platform.buckets.provider == BucketsProvider.MINIO:
            result["secrets"].append(
                {
                    "name": s3_secret_name,
                    "data": {
                        "access_key_id": platform.buckets.minio_access_key,
                        "secret_access_key": platform.buckets.minio_secret_key,
                    },
                }
            )
            result["s3"] = {
                "endpoint": str(platform.buckets.minio_url),
                "region": platform.buckets.minio_region,
                "accessKeyId": self._create_value_from_secret(
                    name=s3_secret_name, key="access_key_id"
                ),
                "secretAccessKey": self._create_value_from_secret(
                    name=s3_secret_name, key="secret_access_key"
                ),
                "bucket": platform.monitoring.metrics_bucket_name,
                "keyPrefix": "storage/",
            }
        else:
            raise ValueError(
                f"Bucket provider {platform.buckets.provider} not supported"
            )
        return result

    def create_platform_registry_values(
        self, platform: PlatformConfig
    ) -> dict[str, Any]:
        result: dict[str, Any] = {
            "nameOverride": f"{platform.release_name}-registry",
            "fullnameOverride": f"{platform.release_name}-registry",
            "image": {"repository": platform.get_image("platformregistryapi")},
            "platform": {
                "clusterName": platform.cluster_name,
                **self._create_platform_url_value("authUrl", platform.auth_url),
                **self._create_platform_token_value(platform),
            },
            "service": {
                "annotations": {
                    "traefik.ingress.kubernetes.io/service.sticky.cookie": "true",
                    "traefik.ingress.kubernetes.io/service.sticky.cookie.name": (
                        "NEURO_REGISTRYAPI_SESSION"
                    ),
                }
            },
            "ingress": {
                "enabled": True,
                "ingressClassName": "traefik",
                "hosts": [platform.ingress_registry_url.host],
            },
            "secrets": [],
            "priorityClassName": platform.services_priority_class_name,
        }
        result.update(**self._create_tracing_values(platform))
        if platform.registry.provider == RegistryProvider.GCP:
            gcp_key_secret_name = f"{platform.release_name}-registry-gcp-key"
            result["upstreamRegistry"] = {
                "type": "oauth",
                "url": "https://gcr.io",
                "tokenUrl": "https://gcr.io/v2/token",
                "tokenService": "gcr.io",
                "tokenUsername": {
                    **self._create_value_from_secret(
                        name=gcp_key_secret_name, key="username"
                    ),
                },
                "tokenPassword": {
                    **self._create_value_from_secret(
                        name=gcp_key_secret_name, key="password"
                    ),
                },
                "project": platform.registry.gcp_project,
                "maxCatalogEntries": 10000,
            }
            result["secrets"].append(
                {
                    "name": gcp_key_secret_name,
                    "data": {
                        "username": "_json_key",
                        "password": platform.gcp_service_account_key,
                    },
                }
            )
        elif platform.registry.provider == RegistryProvider.AWS:
            result["upstreamRegistry"] = {
                "type": "aws_ecr",
                "url": (
                    f"https://{platform.registry.aws_account_id}.dkr.ecr"
                    f".{platform.registry.aws_region}.amazonaws.com"
                ),
                "region": platform.registry.aws_region,
                "project": "neuro",
                "maxCatalogEntries": 1000,
            }
        elif platform.registry.provider == RegistryProvider.AZURE:
            assert platform.registry.azure_url
            azure_credentials_secret_name = (
                f"{platform.release_name}-registry-azure-credentials"
            )
            result["upstreamRegistry"] = {
                "type": "oauth",
                "url": str(platform.registry.azure_url),
                "tokenUrl": str(platform.registry.azure_url / "oauth2/token"),
                "tokenService": platform.registry.azure_url.host,
                "tokenUsername": {
                    **self._create_value_from_secret(
                        name=azure_credentials_secret_name, key="username"
                    ),
                },
                "tokenPassword": {
                    **self._create_value_from_secret(
                        name=azure_credentials_secret_name, key="password"
                    ),
                },
                "project": "neuro",
                "maxCatalogEntries": 10000,
            }
            result["secrets"].append(
                {
                    "name": azure_credentials_secret_name,
                    "data": {
                        "username": platform.registry.azure_username,
                        "password": platform.registry.azure_password,
                    },
                }
            )
        elif platform.registry.provider == RegistryProvider.DOCKER:
            docker_registry_credentials_secret_name = (
                f"{platform.release_name}-docker-registry"
            )
            result["upstreamRegistry"] = {
                "type": "basic",
                "url": str(platform.registry.docker_registry_url),
                "basicUsername": {
                    **self._create_value_from_secret(
                        name=docker_registry_credentials_secret_name, key="username"
                    ),
                },
                "basicPassword": {
                    **self._create_value_from_secret(
                        name=docker_registry_credentials_secret_name, key="password"
                    ),
                },
                "project": "neuro",
                "maxCatalogEntries": 10000,
            }
            result["secrets"].append(
                {
                    "name": docker_registry_credentials_secret_name,
                    "data": {
                        "username": platform.registry.docker_registry_username,
                        "password": platform.registry.docker_registry_password,
                    },
                }
            )
        else:
            raise AssertionError("was unable to construct registry config")
        return result

    def create_platform_monitoring_values(
        self, platform: PlatformConfig
    ) -> dict[str, Any]:
        result: dict[str, Any] = {
            "nameOverride": f"{platform.release_name}-monitoring",
            "fullnameOverride": f"{platform.release_name}-monitoring",
            "image": {"repository": platform.get_image("platformmonitoringapi")},
            "jobsNamespace": platform.jobs_namespace,
            "kubeletPort": platform.kubelet_port,
            "nvidiaDCGMPort": platform.nvidia_dcgm_port,
            "nodeLabels": {
                "nodePool": platform.node_labels.node_pool,
            },
            "platform": {
                "clusterName": platform.cluster_name,
                **self._create_platform_url_value("authUrl", platform.auth_url),
                **self._create_platform_url_value("configUrl", platform.config_url),
                **self._create_platform_url_value("apiUrl", platform.api_url),
                **self._create_platform_url_value(
                    "registryUrl", platform.ingress_registry_url
                ),
                **self._create_platform_token_value(platform),
            },
            "service": {
                "annotations": {
                    "traefik.ingress.kubernetes.io/service.sticky.cookie": "true",
                    "traefik.ingress.kubernetes.io/service.sticky.cookie.name": (
                        "NEURO_MONITORINGAPI_SESSION"
                    ),
                }
            },
            "ingress": {
                "enabled": True,
                "ingressClassName": "traefik",
                "hosts": [platform.ingress_url.host],
            },
            "containerRuntime": {"name": self._container_runtime},
            "fluentbit": {"image": {"repository": platform.get_image("fluent-bit")}},
            "priorityClassName": platform.services_priority_class_name,
            "secrets": [],
        }
        result.update(**self._create_tracing_values(platform))
        s3_secret_name = f"{platform.release_name}-monitoring-s3"
        if platform.buckets.provider == BucketsProvider.GCP:
            assert platform.minio_gateway
            result["secrets"].append(
                {
                    "name": s3_secret_name,
                    "data": {
                        "access_key_id": platform.minio_gateway.root_user,
                        "secret_access_key": platform.minio_gateway.root_user_password,
                    },
                }
            )
            result["logs"] = {
                "persistence": {
                    "type": "s3",
                    "s3": {
                        "endpoint": "http://minio-gateway:9000",
                        "accessKeyId": self._create_value_from_secret(
                            name=s3_secret_name, key="access_key_id"
                        ),
                        "secretAccessKey": self._create_value_from_secret(
                            name=s3_secret_name, key="secret_access_key"
                        ),
                        "region": (
                            platform.monitoring.logs_region
                            or platform.buckets.gcp_location
                        ),
                        "bucket": platform.monitoring.logs_bucket_name,
                    },
                }
            }
        elif platform.buckets.provider == BucketsProvider.AWS:
            result["logs"] = {
                "persistence": {
                    "type": "s3",
                    "s3": {
                        "region": platform.buckets.aws_region,
                        "bucket": platform.monitoring.logs_bucket_name,
                    },
                }
            }
        elif platform.buckets.provider == BucketsProvider.AZURE:
            assert platform.minio_gateway
            result["secrets"].append(
                {
                    "name": s3_secret_name,
                    "data": {
                        "access_key_id": platform.minio_gateway.root_user,
                        "secret_access_key": platform.minio_gateway.root_user_password,
                    },
                }
            )
            result["logs"] = {
                "persistence": {
                    "type": "s3",
                    "s3": {
                        "endpoint": "http://minio-gateway:9000",
                        "accessKeyId": self._create_value_from_secret(
                            name=s3_secret_name, key="access_key_id"
                        ),
                        "secretAccessKey": self._create_value_from_secret(
                            name=s3_secret_name, key="secret_access_key"
                        ),
                        "region": "minio",
                        "bucket": platform.monitoring.logs_bucket_name,
                    },
                }
            }
        elif platform.buckets.provider == BucketsProvider.EMC_ECS:
            result["secrets"].append(
                {
                    "name": s3_secret_name,
                    "data": {
                        "access_key_id": platform.buckets.emc_ecs_access_key_id,
                        "secret_access_key": platform.buckets.emc_ecs_secret_access_key,
                    },
                }
            )
            result["logs"] = {
                "persistence": {
                    "type": "s3",
                    "s3": {
                        "endpoint": str(platform.buckets.emc_ecs_s3_endpoint),
                        "accessKeyId": self._create_value_from_secret(
                            name=s3_secret_name, key="access_key_id"
                        ),
                        "secretAccessKey": self._create_value_from_secret(
                            name=s3_secret_name, key="secret_access_key"
                        ),
                        "region": "emc-ecs",
                        "bucket": platform.monitoring.logs_bucket_name,
                    },
                }
            }
        elif platform.buckets.provider == BucketsProvider.OPEN_STACK:
            result["secrets"].append(
                {
                    "name": s3_secret_name,
                    "data": {
                        "access_key_id": platform.buckets.open_stack_username,
                        "secret_access_key": platform.buckets.open_stack_password,
                    },
                }
            )
            result["logs"] = {
                "persistence": {
                    "type": "s3",
                    "s3": {
                        "endpoint": str(platform.buckets.open_stack_s3_endpoint),
                        "accessKeyId": self._create_value_from_secret(
                            name=s3_secret_name, key="access_key_id"
                        ),
                        "secretAccessKey": self._create_value_from_secret(
                            name=s3_secret_name, key="secret_access_key"
                        ),
                        "region": platform.buckets.open_stack_region_name,
                        "bucket": platform.monitoring.logs_bucket_name,
                    },
                }
            }
        elif platform.buckets.provider == BucketsProvider.MINIO:
            result["secrets"].append(
                {
                    "name": s3_secret_name,
                    "data": {
                        "access_key_id": platform.buckets.minio_access_key,
                        "secret_access_key": platform.buckets.minio_secret_key,
                    },
                }
            )
            result["logs"] = {
                "persistence": {
                    "type": "s3",
                    "s3": {
                        "endpoint": str(platform.buckets.minio_url),
                        "accessKeyId": self._create_value_from_secret(
                            name=s3_secret_name, key="access_key_id"
                        ),
                        "secretAccessKey": self._create_value_from_secret(
                            name=s3_secret_name, key="secret_access_key"
                        ),
                        "region": platform.buckets.minio_region,
                        "bucket": platform.monitoring.logs_bucket_name,
                    },
                }
            }
        else:
            raise ValueError(
                f"Bucket provider {platform.buckets.provider} not supported"
            )
        return result

    def create_platform_container_runtime_values(
        self, platform: PlatformConfig
    ) -> dict[str, Any]:
        return {
            "nameOverride": f"{platform.release_name}-container-runtime",
            "fullnameOverride": f"{platform.release_name}-container-runtime",
            "image": {"repository": platform.get_image("platformcontainerruntime")},
            "affinity": {
                "nodeAffinity": {
                    "requiredDuringSchedulingIgnoredDuringExecution": {
                        "nodeSelectorTerms": [
                            {
                                "matchExpressions": [
                                    {
                                        "key": platform.node_labels.job,
                                        "operator": "Exists",
                                    }
                                ]
                            }
                        ]
                    }
                }
            },
            "priorityClassName": platform.services_priority_class_name,
            **self._create_tracing_values(platform),
        }

    def create_platform_secrets_values(
        self, platform: PlatformConfig
    ) -> dict[str, Any]:
        result: dict[str, Any] = {
            "nameOverride": f"{platform.release_name}-secrets",
            "fullnameOverride": f"{platform.release_name}-secrets",
            "image": {"repository": platform.get_image("platformsecrets")},
            "platform": {
                "clusterName": platform.cluster_name,
                **self._create_platform_url_value("authUrl", platform.auth_url),
                **self._create_platform_token_value(platform),
            },
            "secretsNamespace": platform.jobs_namespace,
            "service": {
                "annotations": {
                    "traefik.ingress.kubernetes.io/service.sticky.cookie": "true",
                    "traefik.ingress.kubernetes.io/service.sticky.cookie.name": (
                        "NEURO_SECRETS_SESSION"
                    ),
                }
            },
            "ingress": {
                "enabled": True,
                "ingressClassName": "traefik",
                "hosts": [platform.ingress_url.host],
            },
            "priorityClassName": platform.services_priority_class_name,
        }
        result.update(**self._create_tracing_values(platform))
        return result

    def create_platform_reports_values(
        self, platform: PlatformConfig
    ) -> dict[str, Any]:
        relabelings = [
            self._relabel_reports_label(
                platform.node_labels.job,
                LabelsConfig.job,
            ),
            self._relabel_reports_label(
                platform.node_labels.node_pool,
                LabelsConfig.node_pool,
            ),
            self._relabel_reports_label(
                platform.node_labels.accelerator,
                LabelsConfig.accelerator,
            ),
            self._relabel_reports_label(
                platform.node_labels.preemptible,
                LabelsConfig.preemptible,
            ),
        ]
        relabelings = [r for r in relabelings if r]
        if platform.kubernetes_version < "1.17":
            relabelings.append(
                self._relabel_reports_label(
                    "beta.kubernetes.io/instance-type",
                    "node.kubernetes.io/instance-type",
                )
            )
        result: dict[str, Any] = {
            "image": {"repository": platform.get_image("platform-reports")},
            "nodePoolLabels": {
                "job": platform.node_labels.job,
                "gpu": platform.node_labels.accelerator,
                "nodePool": platform.node_labels.node_pool,
                "preemptible": platform.node_labels.preemptible,
            },
            "platform": {
                "clusterName": platform.cluster_name,
                **self._create_platform_url_value("authUrl", platform.auth_url),
                **self._create_platform_url_value(
                    "ingressAuthUrl", platform.ingress_auth_url
                ),
                **self._create_platform_url_value("configUrl", platform.config_url),
                **self._create_platform_url_value("apiUrl", platform.api_url),
                **self._create_platform_token_value(platform),
            },
            "secrets": [],
            "platformJobs": {"namespace": platform.jobs_namespace},
            "metricsApi": {
                "ingress": {
                    "enabled": True,
                    "ingressClassName": "traefik",
                    "hosts": [platform.ingress_url.host],
                }
            },
            "grafanaProxy": {
                "ingress": {
                    "enabled": True,
                    "ingressClassName": "traefik",
                    "hosts": [
                        platform.ingress_grafana_url.host,
                        platform.ingress_metrics_url.host,  # deprecated
                    ],
                    "annotations": {
                        "traefik.ingress.kubernetes.io/router.middlewares": (
                            f"{platform.namespace}-{platform.release_name}-ingress-auth"
                            "@kubernetescrd"
                        ),
                    },
                }
            },
            "prometheus": {
                "url": "http://thanos-query-http:10902",
                "remoteStorageEnabled": True,
            },
            "kube-prometheus-stack": {
                "global": {
                    "imageRegistry": platform.image_registry,
                    "imagePullSecrets": [
                        {"name": name} for name in platform.image_pull_secret_names
                    ],
                },
                "prometheus": {
                    "prometheusSpec": {
                        "image": {
                            "registry": platform.image_registry,
                            "repository": platform.get_image_repo("prometheus"),
                        },
                        "retention": platform.monitoring.metrics_retention_time,
                        "storageSpec": {
                            "volumeClaimTemplate": {
                                "spec": {
                                    "storageClassName": (
                                        platform.standard_storage_class_name
                                    )
                                },
                            }
                        },
                        "externalLabels": {
                            "cluster": platform.cluster_name,
                        },
                        "priorityClassName": platform.services_priority_class_name,
                    }
                },
                "prometheusOperator": {
                    "image": {
                        "registry": platform.image_registry,
                        "repository": platform.get_image_repo("prometheus-operator"),
                    },
                    "prometheusConfigReloader": {
                        "image": {
                            "registry": platform.image_registry,
                            "repository": platform.get_image_repo(
                                "prometheus-config-reloader"
                            ),
                        }
                    },
                    "thanosImage": {
                        "registry": platform.image_registry,
                        "repository": platform.get_image_repo("thanos"),
                    },
                    "admissionWebhooks": {
                        "patch": {
                            "image": {
                                "registry": platform.image_registry,
                                "repository": platform.get_image_repo(
                                    "kube-webhook-certgen"
                                ),
                            },
                            "priorityClassName": platform.services_priority_class_name,
                        }
                    },
                    "kubeletService": {"namespace": platform.namespace},
                    "priorityClassName": platform.services_priority_class_name,
                },
                "kubelet": {"namespace": platform.namespace},
                "kubeStateMetrics": {
                    "serviceMonitor": {"metricRelabelings": relabelings}
                },
                "kube-state-metrics": {
                    "image": {
                        "registry": platform.image_registry,
                        "repository": platform.get_image_repo("kube-state-metrics"),
                    },
                    "serviceAccount": {
                        "imagePullSecrets": [
                            {"name": name} for name in platform.image_pull_secret_names
                        ]
                    },
                    "priorityClassName": platform.services_priority_class_name,
                    "rbac": {
                        "extraRules": [
                            {
                                "apiGroups": ["neuromation.io"],
                                "resources": ["platforms"],
                                "verbs": ["list", "watch"],
                            }
                        ]
                    },
                    "customResourceState": {
                        "enabled": True,
                        "config": {
                            "spec": {
                                "resources": [
                                    {
                                        "groupVersionKind": {
                                            "group": "neuromation.io",
                                            "version": "*",
                                            "kind": "Platform",
                                        },
                                        "labelsFromPath": {
                                            "name": ["metadata", "name"],
                                        },
                                        "metricNamePrefix": "kube_platform",
                                        "metrics": [
                                            {
                                                "name": "status_phase",
                                                "help": "Platform status phase",
                                                "each": {
                                                    "type": "StateSet",
                                                    "stateSet": {
                                                        "labelName": "phase",
                                                        "path": ["status", "phase"],
                                                        "list": [
                                                            "Pending",
                                                            "Deploying",
                                                            "Deleting",
                                                            "Deployed",
                                                            "Failed",
                                                        ],
                                                    },
                                                },
                                            }
                                        ],
                                    }
                                ]
                            }
                        },
                    },
                },
                "nodeExporter": {
                    "enabled": platform.monitoring.metrics_node_exporter_enabled,
                },
                "prometheus-node-exporter": {
                    "image": {
                        "registry": platform.image_registry,
                        "repository": platform.get_image_repo("node-exporter"),
                    },
                    "serviceAccount": {
                        "imagePullSecrets": [
                            {"name": name} for name in platform.image_pull_secret_names
                        ]
                    },
                },
                "alertmanager": {
                    "alertmanagerSpec": {
                        "image": {
                            "registry": platform.image_registry,
                            "repository": platform.get_image_repo("alertmanager"),
                        },
                        "configSecret": f"{platform.release_name}-alertmanager-config",
                        "secrets": [f"{platform.release_name}-token"],
                    }
                },
            },
            "thanos": {
                "image": {"repository": platform.get_image("thanos")},
                "store": {
                    "persistentVolumeClaim": {
                        "spec": {
                            "storageClassName": platform.standard_storage_class_name,
                        },
                    },
                },
                "compact": {
                    "persistentVolumeClaim": {
                        "spec": {
                            "storageClassName": platform.standard_storage_class_name,
                        },
                    },
                },
                "priorityClassName": platform.services_priority_class_name,
                "sidecar": {"selector": {"app": None}},
            },
            "grafana": {
                "image": {
                    "registry": platform.image_registry,
                    "repository": platform.get_image_repo("grafana"),
                    "pullSecrets": platform.image_pull_secret_names,
                },
                "initChownData": {
                    "image": {
                        "registry": platform.image_registry,
                        "repository": platform.get_image_repo("busybox"),
                        "pullSecrets": platform.image_pull_secret_names,
                    }
                },
                "sidecar": {
                    "image": {
                        "registry": platform.image_registry,
                        "repository": platform.get_image_repo("k8s-sidecar"),
                        "pullSecrets": platform.image_pull_secret_names,
                    }
                },
                "adminUser": platform.grafana_username,
                "adminPassword": platform.grafana_password,
                "priorityClassName": platform.services_priority_class_name,
            },
            "priorityClassName": platform.services_priority_class_name,
        }
        result.update(**self._create_tracing_values(platform))
        prometheus_spec = result["kube-prometheus-stack"]["prometheus"][
            "prometheusSpec"
        ]
        if platform.monitoring.metrics_storage_type == MetricsStorageType.KUBERNETES:
            result["prometheus"]["url"] = "http://prometheus-prometheus:9090"
            result["prometheus"]["remoteStorageEnabled"] = False
            result["prometheusProxy"] = {
                "prometheus": {"host": "prometheus-prometheus", "port": 9090}
            }
            prometheus_spec["retentionSize"] = (
                platform.monitoring.metrics_storage_size.replace("i", "")
                + "B"  # Gi -> GB
            )
            prometheus_spec["storageSpec"]["volumeClaimTemplate"]["spec"] = {
                "storageClassName": platform.monitoring.metrics_storage_class_name,
                "resources": {
                    "requests": {"storage": platform.monitoring.metrics_storage_size}
                },
            }
            del result["thanos"]
        elif platform.buckets.provider == BucketsProvider.GCP:
            result["thanos"]["objstore"] = {
                "type": "GCS",
                "config": {
                    "bucket": platform.monitoring.metrics_bucket_name,
                    "service_account": b64decode(
                        platform.gcp_service_account_key_base64
                    ).decode(),
                },
            }
            prometheus_spec["thanos"] = {
                "objectStorageConfig": {"secret": result["thanos"]["objstore"]}
            }
            result["secrets"].append(
                {
                    "name": f"{platform.release_name}-reports-gcp-key",
                    "data": {"key.json": platform.gcp_service_account_key},
                }
            )
        elif platform.buckets.provider == BucketsProvider.AWS:
            result["thanos"]["objstore"] = {
                "type": "S3",
                "config": {
                    "bucket": platform.monitoring.metrics_bucket_name,
                    "endpoint": f"s3.{platform.buckets.aws_region}.amazonaws.com",
                },
            }
            prometheus_spec["thanos"] = {
                "objectStorageConfig": {"secret": result["thanos"]["objstore"]}
            }
        elif platform.buckets.provider == BucketsProvider.AZURE:
            result["thanos"]["objstore"] = {
                "type": "AZURE",
                "config": {
                    "container": platform.monitoring.metrics_bucket_name,
                    "storage_account": platform.buckets.azure_storage_account_name,
                    "storage_account_key": platform.buckets.azure_storage_account_key,
                },
            }
            prometheus_spec["thanos"] = {
                "objectStorageConfig": {"secret": result["thanos"]["objstore"]}
            }
        elif platform.buckets.provider == BucketsProvider.MINIO:
            assert platform.buckets.minio_url
            result["thanos"]["objstore"] = {
                "type": "S3",
                "config": {
                    "bucket": platform.monitoring.metrics_bucket_name,
                    "endpoint": self._get_url_authority(platform.buckets.minio_url),
                    "region": platform.buckets.minio_region,
                    "access_key": platform.buckets.minio_access_key,
                    "secret_key": platform.buckets.minio_secret_key,
                    "insecure": platform.buckets.minio_url.scheme == "http",
                },
            }
            prometheus_spec["thanos"] = {
                "objectStorageConfig": {"secret": result["thanos"]["objstore"]}
            }
        elif platform.buckets.provider == BucketsProvider.EMC_ECS:
            assert platform.buckets.emc_ecs_s3_endpoint
            result["thanos"]["objstore"] = {
                "type": "S3",
                "config": {
                    "bucket": platform.monitoring.metrics_bucket_name,
                    "endpoint": self._get_url_authority(
                        platform.buckets.emc_ecs_s3_endpoint
                    ),
                    "access_key": platform.buckets.emc_ecs_access_key_id,
                    "secret_key": platform.buckets.emc_ecs_secret_access_key,
                },
            }
            prometheus_spec["thanos"] = {
                "objectStorageConfig": {"secret": result["thanos"]["objstore"]}
            }
        elif platform.buckets.provider == BucketsProvider.OPEN_STACK:
            assert platform.buckets.open_stack_s3_endpoint
            result["thanos"]["objstore"] = {
                "type": "S3",
                "config": {
                    "bucket": platform.monitoring.metrics_bucket_name,
                    "endpoint": self._get_url_authority(
                        platform.buckets.open_stack_s3_endpoint
                    ),
                    "region": platform.buckets.open_stack_region_name,
                    "access_key": platform.buckets.open_stack_username,
                    "secret_key": platform.buckets.open_stack_password,
                },
            }
            prometheus_spec["thanos"] = {
                "objectStorageConfig": {"secret": result["thanos"]["objstore"]}
            }
        else:
            raise AssertionError("was unable to construct thanos object store config")
        if platform.kubernetes_provider == CloudProviderType.GCP:
            result["cloudProvider"] = {
                "type": "gcp",
                "region": platform.monitoring.metrics_region,
                "serviceAccountSecret": {
                    "name": f"{platform.release_name}-reports-gcp-key",
                    "key": "key.json",
                },
            }
        if platform.kubernetes_provider == CloudProviderType.AWS:
            result["cloudProvider"] = {
                "type": "aws",
                "region": platform.monitoring.metrics_region,
            }
        if platform.kubernetes_provider == CloudProviderType.AZURE:
            result["cloudProvider"] = {
                "type": "azure",
                "region": platform.monitoring.metrics_region,
            }
        return result

    def _relabel_reports_label(
        self, source_label: str, target_label: str
    ) -> dict[str, Any] | None:
        if source_label == target_label:
            return None
        return {
            "sourceLabels": [self._convert_label_to_reports_value(source_label)],
            "targetLabel": self._convert_label_to_reports_value(target_label),
        }

    def _convert_label_to_reports_value(self, value: str) -> str:
        return "label_" + value.replace(".", "_").replace("/", "_").replace("-", "_")

    def _get_url_authority(self, url: URL) -> str:
        assert url.is_absolute(), "Absolute url is required"
        assert url.host
        return url.host if url.is_default_port() else f"{url.host}:{url.port}"

    def create_platform_disks_values(self, platform: PlatformConfig) -> dict[str, Any]:
        result: dict[str, Any] = {
            "nameOverride": f"{platform.release_name}-disks",
            "fullnameOverride": f"{platform.release_name}-disks",
            "image": {"repository": platform.get_image("platformdiskapi")},
            "disks": {
                "namespace": platform.jobs_namespace,
                "limitPerUser": str(platform.disks_storage_limit_per_user),
            },
            "platform": {
                "clusterName": platform.cluster_name,
                **self._create_platform_url_value("authUrl", platform.auth_url),
                **self._create_platform_token_value(platform),
            },
            "service": {
                "annotations": {
                    "traefik.ingress.kubernetes.io/service.sticky.cookie": "true",
                    "traefik.ingress.kubernetes.io/service.sticky.cookie.name": (
                        "NEURO_DISK_API_SESSION"
                    ),
                }
            },
            "ingress": {
                "enabled": True,
                "ingressClassName": "traefik",
                "hosts": [platform.ingress_url.host],
            },
            "priorityClassName": platform.services_priority_class_name,
        }
        if platform.disks_storage_class_name:
            result["disks"]["storageClassName"] = platform.disks_storage_class_name
        result.update(**self._create_tracing_values(platform))
        return result

    def create_platform_api_poller_values(
        self, platform: PlatformConfig
    ) -> dict[str, Any]:
        result: dict[str, Any] = {
            "nameOverride": f"{platform.release_name}-api-poller",
            "fullnameOverride": f"{platform.release_name}-api-poller",
            "image": {"repository": platform.get_image("platformapi")},
            "platform": {
                "clusterName": platform.cluster_name,
                **self._create_platform_url_value("authUrl", platform.auth_url),
                **self._create_platform_url_value(
                    "configUrl", platform.config_url, "api/v1"
                ),
                **self._create_platform_url_value(
                    "adminUrl", platform.admin_url, "apis/admin/v1"
                ),
                **self._create_platform_url_value("apiUrl", platform.api_url, "api/v1"),
                **self._create_platform_url_value(
                    "registryUrl", platform.ingress_registry_url
                ),
                **self._create_platform_token_value(platform),
            },
            "jobs": {
                "namespace": platform.jobs_namespace,
                "ingressClass": "traefik",
                "ingressAuthMiddleware": (
                    f"{platform.namespace}-{platform.release_name}-ingress-auth"
                    "@kubernetescrd"
                ),
                "ingressErrorPageMiddleware": (
                    f"{platform.namespace}-{platform.release_name}-error-page"
                    "@kubernetescrd"
                ),
                "ingressOAuthAuthorizeUrl": str(
                    platform.ingress_auth_url / "oauth/authorize"
                ),
            },
            "nodeLabels": {
                "job": platform.node_labels.job,
                "preemptible": platform.node_labels.preemptible,
                "nodePool": platform.node_labels.node_pool,
            },
            "storages": [
                {
                    "path": s.path,
                    "type": "pvc",
                    "claimName": platform.get_storage_claim_name(s.path),
                }
                for s in platform.storages
            ],
            "ingress": {
                "enabled": True,
                "ingressClassName": "traefik",
                "hosts": [platform.ingress_url.host],
            },
            "priorityClassName": platform.services_priority_class_name,
        }
        result.update(**self._create_tracing_values(platform))
        if platform.kubernetes_provider == CloudProviderType.AZURE:
            result["jobs"][
                "preemptibleTolerationKey"
            ] = "kubernetes.azure.com/scalesetpriority"
        if platform.docker_hub_config:
            result["jobs"]["imagePullSecret"] = platform.docker_hub_config.secret_name
        return result

    def create_platform_buckets_values(
        self, platform: PlatformConfig
    ) -> dict[str, Any]:
        result: dict[str, Any] = {
            "nameOverride": f"{platform.release_name}-buckets",
            "fullnameOverride": f"{platform.release_name}-buckets",
            "image": {"repository": platform.get_image("platformbucketsapi")},
            "bucketNamespace": platform.jobs_namespace,
            "platform": {
                "clusterName": platform.cluster_name,
                **self._create_platform_url_value("authUrl", platform.auth_url),
                **self._create_platform_token_value(platform),
            },
            "service": {
                "annotations": {
                    "traefik.ingress.kubernetes.io/service.sticky.cookie": "true",
                    "traefik.ingress.kubernetes.io/service.sticky.cookie.name": (
                        "NEURO_BUCKETS_API_SESSION"
                    ),
                }
            },
            "ingress": {
                "enabled": True,
                "ingressClassName": "traefik",
                "hosts": [platform.ingress_url.host],
            },
            "secrets": [],
            "disableCreation": platform.buckets.disable_creation,
            "priorityClassName": platform.services_priority_class_name,
        }
        result.update(**self._create_tracing_values(platform))
        if platform.buckets.provider == BucketsProvider.AWS:
            result["bucketProvider"] = {
                "type": "aws",
                "aws": {
                    "regionName": platform.buckets.aws_region,
                    "s3RoleArn": platform.aws_s3_role_arn,
                },
            }
        elif platform.buckets.provider == BucketsProvider.EMC_ECS:
            secret_name = f"{platform.release_name}-buckets-emc-ecs-key"
            result["secrets"].append(
                {
                    "name": secret_name,
                    "data": {
                        "key": platform.buckets.emc_ecs_access_key_id,
                        "secret": platform.buckets.emc_ecs_secret_access_key,
                    },
                }
            )
            result["bucketProvider"] = {
                "type": "emc_ecs",
                "emc_ecs": {
                    "s3RoleUrn": platform.buckets.emc_ecs_s3_assumable_role,
                    "accessKeyId": {
                        **self._create_value_from_secret(name=secret_name, key="key"),
                    },
                    "secretAccessKey": {
                        **self._create_value_from_secret(
                            name=secret_name, key="secret"
                        ),
                    },
                    "s3EndpointUrl": str(platform.buckets.emc_ecs_s3_endpoint),
                    "managementEndpointUrl": str(
                        platform.buckets.emc_ecs_management_endpoint
                    ),
                },
            }
        elif platform.buckets.provider == BucketsProvider.OPEN_STACK:
            secret_name = f"{platform.release_name}-buckets-open-stack-key"
            result["secrets"].append(
                {
                    "name": secret_name,
                    "data": {
                        "accountId": platform.buckets.open_stack_username,
                        "password": platform.buckets.open_stack_password,
                    },
                }
            )
            result["bucketProvider"] = {
                "type": "open_stack",
                "open_stack": {
                    "regionName": platform.buckets.open_stack_region_name,
                    "accountId": {
                        **self._create_value_from_secret(
                            name=secret_name, key="accountId"
                        ),
                    },
                    "password": {
                        **self._create_value_from_secret(
                            name=secret_name, key="password"
                        ),
                    },
                    "s3EndpointUrl": str(platform.buckets.open_stack_s3_endpoint),
                    "endpointUrl": str(platform.buckets.open_stack_endpoint),
                },
            }
        elif platform.buckets.provider == BucketsProvider.MINIO:
            result["bucketProvider"] = {
                "type": "minio",
                "minio": {
                    "url": str(platform.buckets.minio_url),
                    "publicUrl": str(platform.buckets.minio_public_url),
                    "accessKeyId": platform.buckets.minio_access_key,
                    "secretAccessKey": platform.buckets.minio_secret_key,
                    "regionName": platform.buckets.minio_region,
                },
            }
        elif platform.buckets.provider == BucketsProvider.AZURE:
            secret_name = f"{platform.release_name}-buckets-azure-storage-account-key"
            result["secrets"].append(
                {
                    "name": secret_name,
                    "data": {"key": platform.buckets.azure_storage_account_key},
                }
            )
            result["bucketProvider"] = {
                "type": "azure",
                "azure": {
                    "url": (
                        f"https://{platform.buckets.azure_storage_account_name}"
                        f".blob.core.windows.net"
                    ),
                    "credential": {
                        **self._create_value_from_secret(name=secret_name, key="key"),
                    },
                },
            }
        elif platform.buckets.provider == BucketsProvider.GCP:
            secret_name = f"{platform.release_name}-buckets-gcp-sa-key"
            result["secrets"].append(
                {
                    "name": secret_name,
                    "data": {"SAKeyB64": platform.gcp_service_account_key_base64},
                }
            )
            result["bucketProvider"] = {
                "type": "gcp",
                "gcp": {
                    "SAKeyJsonB64": {
                        **self._create_value_from_secret(
                            name=secret_name, key="SAKeyB64"
                        ),
                    }
                },
            }
        else:
            raise AssertionError("was unable to construct bucket provider")
        return result

    def create_platform_apps_values(self, platform: PlatformConfig) -> dict[str, Any]:
        result: dict[str, Any] = {
            "nameOverride": f"{platform.release_name}-apps",
            "fullnameOverride": f"{platform.release_name}-apps",
            "image": {"repository": platform.get_image("platform-apps")},
            "platform": {
                "clusterName": platform.cluster_name,
                **self._create_platform_url_value("authUrl", platform.auth_url),
                **self._create_platform_token_value(platform),
            },
            "ingress": {
                "enabled": True,
                "className": "traefik",
                "hosts": [platform.ingress_url.host],
            },
            "priorityClassName": platform.services_priority_class_name,
            "rbac": {"create": True},
            "serviceAccount": {"create": True},
        }
        result.update(**self._create_tracing_values(platform))
        return result

<<<<<<< HEAD
    def create_loki_values(self, platform: PlatformConfig) -> dict[str, Any]:
        result = {
            "nameOverride": "loki",
            "fullnameOverride": "loki",
            "deploymentMode": "SimpleScalable",
            "loki": {
                "commonConfig": {"replication_factor": 1},
                "auth_enabled": False,
            },
            "test": {"enabled": False},
            "lokiCanary": {"enabled": False},
            "resultsCache": {"allocatedMemory": 512},
            "chunksCache": {"allocatedMemory": 2048},
            "ingester": {"chunk_encoding": "snappy"},
            "table_manager": {
                "retention_deletes_enabled": True,
                "retention_period": "2160h",
            },
            "query_scheduler": {
                "max_outstanding_requests_per_tenant": 32768,
            },
            "querier": {
                "max_concurrent": 4,  # Default is 4, adjust based on memory and CPU
            },
            "pattern_ingester": {
                "enabled": True,
            },
            "limits_config": {
                "allow_structured_metadata": True,
                "volume_enabled": True,
                "retention_period": "90d",
            },
            "minio": {"enabled": False},
            "gateway": {
                "replicas": 1,
                "resources": {
                    "requests": {"memory": "100Mi", "cpu": "10m"},
                    "limits": {"memory": "100Mi"},
                },
            },
            "write": {
                "replicas": 1,
                "resources": {
                    "requests": {"memory": "512Mi", "cpu": "100m"},
                    "limits": {"memory": "1024Mi"},
                },
            },
            "read": {
                "replicas": 1,
                "resources": {
                    "requests": {"memory": "100Mi", "cpu": "100m"},
                    "limits": {"memory": "2048Mi"},
                },
            },
            "backend": {
                "replicas": 1,
                "resources": {
                    "requests": {"memory": "100Mi", "cpu": "100m"},
                    "limits": {"memory": "512Mi", "cpu": "100m"},
                },
            },
        }

        bucket_name = platform.monitoring.logs_bucket_name
        if platform.buckets.provider == BucketsProvider.GCP:
            gcp_loki_sa_access_secret_name = f"{platform.release_name}-loki-access-gcs"
            result["extraObjects"] = [
                f"apiVersion: v1"
                f"data:"
                f"  key.json: {platform.gcp_service_account_key_base64}"
                f"kind: Secret"
                f"metadata:"
                f"  name: f{gcp_loki_sa_access_secret_name}"
                f"  namespace: {platform.namespace}"
                f"type: Opaque"
            ]

            extra_env = {
                "extraEnv": [
                    {
                        "name": "GOOGLE_APPLICATION_CREDENTIALS",
                        "value": "/etc/secrets/key.json",
                    }
                ],
                "extraVolumes": [
                    {
                        "name": "loki-access-gcs",
                        "secret": {
                            "secretName": gcp_loki_sa_access_secret_name,
                        },
                    }
                ],
                "extraVolumeMounts": [
                    {
                        "name": "loki-access-gcs",
                        "mountPath": "/etc/secrets",
                    }
                ],
            }

            result["loki"].update(  # type: ignore
                {
                    "storage": {
                        "bucketNames": {
                            "chunks": bucket_name,
                            "ruler": bucket_name,
                            "admin": bucket_name,
                        },
                        "type": "gcs",
                    },
                    "schemaConfig": {
                        "configs": [
                            {
                                "from": "2025-01-01",
                                "object_store": "gcs",
                                "store": "tsdb",
                                "schema": "v13",
                                "index": {"prefix": "index_", "period": "24h"},
                            }
                        ]
                    },
                }
            )
            result["write"].update(extra_env)  # type: ignore
            result["read"].update(extra_env)  # type: ignore
            result["backend"].update(extra_env)  # type: ignore

        elif platform.buckets.provider == BucketsProvider.AZURE:
            result["loki"].update(  # type: ignore
                {
                    "rulerConfig": {
                        "storage": {
                            "type": "azure",
                            "azure": {
                                "account_key": (
                                    platform.buckets.azure_storage_account_key
                                ),
                                "account_name": (
                                    platform.buckets.azure_storage_account_name
                                ),
                                "container_name": bucket_name,
                                "use_managed_identity": False,
                                "request_timeout": 0,
                            },
                        }
                    },
                    "schemaConfig": {
                        "configs": [
                            {
                                "from": "2025-01-01",
                                "object_store": "azure",
                                "store": "tsdb",
                                "schema": "v13",
                                "index": {"prefix": "index_", "period": "24h"},
                            }
                        ]
                    },
                    "storage": {
                        "bucketNames": {
                            "chunks": bucket_name,
                            "ruler": bucket_name,
                            "admin": bucket_name,
                        },
                        "type": "azure",
                    },
                    "storage_config": {
                        "azure": {
                            "account_key": platform.buckets.azure_storage_account_key,
                            "account_name": platform.buckets.azure_storage_account_name,
                            "container_name": bucket_name,
                            "use_managed_identity": False,
                            "request_timeout": 0,
                        }
                    },
                }
            )

        elif platform.buckets.provider == BucketsProvider.AWS:
            result["loki"].update(  # type: ignore
                {
                    "rulerConfig": {
                        "storage": {
                            "type": "s3",
                            "s3": {
                                "bucketnames": bucket_name,
                                "region": platform.buckets.aws_region,
                                "insecure": False,
                                "s3forcepathstyle": True,
                            },
                        }
                    },
                    "schemaConfig": {
                        "configs": [
                            {
                                "from": "2025-01-01",
                                "object_store": "s3",
                                "store": "tsdb",
                                "schema": "v13",
                                "index": {"prefix": "index_", "period": "24h"},
                            }
                        ]
                    },
                    "storage": {
                        "bucketNames": {
                            "chunks": bucket_name,
                            "ruler": bucket_name,
                            "admin": bucket_name,
                        },
                        "type": "s3",
                    },
                    "storage_config": {
                        "aws": {
                            "bucketnames": bucket_name,
                            "region": platform.buckets.aws_region,
                            "insecure": False,
                            "s3forcepathstyle": True,
                        }
                    },
                }
            )

        elif platform.buckets.provider in [
            BucketsProvider.MINIO,
            BucketsProvider.EMC_ECS,
            BucketsProvider.OPEN_STACK,
        ]:
            s3_region = platform.buckets.minio_region

            if platform.buckets.provider == BucketsProvider.MINIO:
                s3_endpoint_url = str(platform.buckets.minio_url)
                s3_secret_name = f"{platform.release_name}-monitoring-s3"
                s3_access_key_id = self._create_value_from_secret(
                    name=s3_secret_name, key="access_key_id"
                )
                s3_secret_access_key = self._create_value_from_secret(
                    name=s3_secret_name, key="secret_access_key"
                )
            elif platform.buckets.provider == BucketsProvider.EMC_ECS:
                s3_endpoint_url = str(platform.buckets.emc_ecs_s3_endpoint)
                s3_access_key_id = (
                    platform.buckets.emc_ecs_access_key_id  # type: ignore
                )
                s3_secret_access_key = (
                    platform.buckets.emc_ecs_secret_access_key  # type: ignore
                )
            elif platform.buckets.provider == BucketsProvider.OPEN_STACK:
                s3_endpoint_url = str(platform.buckets.open_stack_s3_endpoint)
                s3_access_key_id = platform.buckets.open_stack_username  # type: ignore
                s3_secret_access_key = (
                    platform.buckets.open_stack_password  # type: ignore
                )

            result["loki"].update(  # type: ignore
                {
                    "rulerConfig": {
                        "storage": {
                            "type": "s3",
                            "s3": {
                                "endpoint": s3_endpoint_url,
                                "bucketnames": bucket_name,
                                "region": s3_region,
                                "access_key_id": s3_access_key_id,
                                "secret_access_key": s3_secret_access_key,
                                "insecure": False,
                                "s3forcepathstyle": True,
                            },
                        }
                    },
                    "schemaConfig": {
                        "configs": [
                            {
                                "from": "2025-01-01",
                                "object_store": "s3",
                                "store": "tsdb",
                                "schema": "v13",
                                "index": {"prefix": "index_", "period": "24h"},
                            }
                        ]
                    },
                    "storage": {
                        "bucketNames": {
                            "chunks": bucket_name,
                            "ruler": bucket_name,
                            "admin": bucket_name,
                        },
                        "type": "s3",
                    },
                    "storage_config": {
                        "aws": {
                            "endpoint": s3_endpoint_url,
                            "bucketnames": bucket_name,
                            "region": s3_region,
                            "access_key_id": s3_access_key_id,
                            "secret_access_key": s3_secret_access_key,
                            "insecure": False,
                            "s3forcepathstyle": True,
                        }
                    },
                }
            )

        else:
            raise ValueError("Bucket provider is not supported")

        return result

    def create_alloy_values(self, platform: PlatformConfig) -> dict[str, Any]:
        result: dict[str, Any] = {
            "nameOverride": "loki",
            "fullnameOverride": "loki",
            "alloy": {
                "configMap": {
                    "create": True,
                    "content": """
                        loki.write "default" {
                          endpoint {
                            url = "http://loki-gateway.{$namespace}.svc.cluster.local/loki/api/v1/push"
                          }
                        }

                        discovery.kubernetes "kubernetes_pods" {
                          role = "pod"

                          selectors {
                            role = "pod"
                            field = "spec.nodeName=" + coalesce(env("HOSTNAME"), constants.hostname)
                          }
                        }

                        discovery.relabel "kubernetes_pods" {
                          targets = discovery.kubernetes.kubernetes_pods.targets

                          rule {
                            source_labels = ["__meta_kubernetes_pod_controller_name"]
                            regex         = "([0-9a-z-.]+?)(-[0-9a-f]{8,10})?"
                            target_label  = "__tmp_controller_name"
                          }

                          rule {
                            source_labels = ["__meta_kubernetes_pod_label_app_kubernetes_io_name", "__meta_kubernetes_pod_label_app", "__tmp_controller_name", "__meta_kubernetes_pod_name"]
                            regex         = "^;*([^;]+)(;.*)?$"
                            target_label  = "app"
                          }

                          rule {
                            source_labels = ["__meta_kubernetes_pod_label_app_kubernetes_io_instance", "__meta_kubernetes_pod_label_instance"]
                            regex         = "^;*([^;]+)(;.*)?$"
                            target_label  = "instance"
                          }

                          rule {
                            source_labels = ["__meta_kubernetes_pod_label_app_kubernetes_io_component", "__meta_kubernetes_pod_label_component"]
                            regex         = "^;*([^;]+)(;.*)?$"
                            target_label  = "component"
                          }

                          rule {
                            source_labels = ["__meta_kubernetes_pod_node_name"]
                            target_label  = "node_name"
                          }

                          rule {
                            source_labels = ["__meta_kubernetes_namespace"]
                            target_label  = "namespace"
                          }

                          rule {
                            source_labels = ["namespace", "app"]
                            separator     = "/"
                            target_label  = "job"
                          }

                          rule {
                            source_labels = ["__meta_kubernetes_pod_name"]
                            target_label  = "pod"
                          }

                          rule {
                            source_labels = ["__meta_kubernetes_pod_container_name"]
                            target_label  = "container"
                          }

                          rule {
                            source_labels = ["__meta_kubernetes_pod_uid", "__meta_kubernetes_pod_container_name"]
                            separator     = "/"
                            target_label  = "__path__"
                            replacement   = "/var/log/pods/*$1/*.log"
                          }

                          rule {
                            source_labels = ["__meta_kubernetes_pod_annotationpresent_kubernetes_io_config_hash", "__meta_kubernetes_pod_annotation_kubernetes_io_config_hash", "__meta_kubernetes_pod_container_name"]
                            separator     = "/"
                            regex         = "true/(.*)"
                            target_label  = "__path__"
                            replacement   = "/var/log/pods/*$1/*.log"
                          }

                          rule {
                            source_labels = ["__meta_kubernetes_pod_label_platform_apolo_us_org"]
                            target_label  = "apolo_org_name"
                          }

                          rule {
                            source_labels = ["__meta_kubernetes_pod_label_platform_apolo_us_project"]
                            target_label  = "apolo_project_name"
                          }

                          rule {
                            source_labels = ["__meta_kubernetes_pod_label_platform_apolo_us_app"]
                            target_label  = "apolo_app_id"
                          }
                        }

                        loki.process "kubernetes_pods" {
                          forward_to = [loki.write.default.receiver]

                          stage.cri { }

                          stage.replace {
                            expression = "(\\n)"
                          }

                          stage.decolorize {}

                          stage.multiline {
                            firstline = "^\\S+.*"
                            max_lines = 0
                          }

                          stage.match {
                            selector = "{pod=~\".+\"} |~ \"^\\\\d{4}-\\\\d{2}-\\\\d{2}T\\\\d{2}:\\\\d{2}:\\\\d{2}(?:\\\\.\\\\d+)?Z?\\\\s+\\\\S+\\\\s+\\\\S+\\\\s+(?:\\\\[[^\\\\]]*\\\\])?\\\\s+.*\""

                            stage.regex {
                              expression = "(?s)(?P<timestamp>\\S+)\\s+(?P<level>\\S+)\\s+(?P<logger>\\S+)\\s+(?:\\[(?P<context>[^\\]]*)\\])?\\s+(?P<message>.*)"
                            }

                            stage.timestamp {
                              source = "timestamp"
                              format = "RFC3339"
                            }

                            stage.labels {
                              values = {
                                context = "",
                                level   = "",
                                logger  = "",
                              }
                            }

                            stage.structured_metadata {
                              values = {
                                level   = "",
                              }
                            }

                            stage.output {
                              source = "message"
                            }
                          }

                          stage.pack {
                            labels           = ["stream", "node_name", "level", "logger", "context"]
                            ingest_timestamp = False
                          }

                          stage.label_keep {
                            values = ["app", "instance", "namespace", "pod", "container", "apolo_org_name", "apolo_project_name", "apolo_app_id"]
                          }
                        }

                        loki.source.kubernetes "kubernetes_pods" {
                          targets    = discovery.relabel.kubernetes_pods.output
                          forward_to = [loki.process.kubernetes_pods.receiver]
                        }
                    """,  # noqa: E501
                }
            },
        }
        result["alloy"]["configMap"]["content"] = result["alloy"]["configMap"][
            "content"
        ].replace("{$namespace}", platform.namespace)
=======
    def create_platform_metadata_values(
        self, platform: PlatformConfig
    ) -> dict[str, Any]:
        result: dict[str, Any] = {
            "nameOverride": f"{platform.release_name}-metadata",
            "fullnameOverride": f"{platform.release_name}-metadata",
            "image": {"repository": platform.get_image("platform-metadata")},
            "priorityClassName": platform.services_priority_class_name,
        }
        result.update(**self._create_tracing_values(platform))
>>>>>>> 71d48571
        return result<|MERGE_RESOLUTION|>--- conflicted
+++ resolved
@@ -118,14 +118,11 @@
                 platform
             ),
             self._chart_names.platform_apps: self.create_platform_apps_values(platform),
-<<<<<<< HEAD
-            self._chart_names.alloy: self.create_alloy_values(platform),
-            self._chart_names.loki: self.create_loki_values(platform),
-=======
             self._chart_names.platform_metadata: self.create_platform_metadata_values(
                 platform
             ),
->>>>>>> 71d48571
+            self._chart_names.alloy: self.create_alloy_values(platform),
+            self._chart_names.loki: self.create_loki_values(platform),
         }
         if platform.ingress_acme_enabled:
             result["acme"] = self.create_acme_values(platform)
@@ -1872,7 +1869,6 @@
         result.update(**self._create_tracing_values(platform))
         return result
 
-<<<<<<< HEAD
     def create_loki_values(self, platform: PlatformConfig) -> dict[str, Any]:
         result = {
             "nameOverride": "loki",
@@ -2354,7 +2350,8 @@
         result["alloy"]["configMap"]["content"] = result["alloy"]["configMap"][
             "content"
         ].replace("{$namespace}", platform.namespace)
-=======
+        return result
+
     def create_platform_metadata_values(
         self, platform: PlatformConfig
     ) -> dict[str, Any]:
@@ -2365,5 +2362,4 @@
             "priorityClassName": platform.services_priority_class_name,
         }
         result.update(**self._create_tracing_values(platform))
->>>>>>> 71d48571
         return result