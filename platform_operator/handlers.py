--- conflicted
+++ resolved
@@ -385,14 +385,7 @@
     else:
         storage_names = []
     for storage in platform.storages:
-<<<<<<< HEAD
-        if storage.path:
-            storage_name = storage.path.lstrip("/")
-        else:
-            storage_name = "default"
-=======
         storage_name = storage.path.lstrip("/") if storage.path else "default"
->>>>>>> ce8ca264
         if storage_name not in storage_names:
             continue
         await app.config_client.patch_storage(
@@ -490,8 +483,4 @@
             dns=dns,
         ),
         token=platform.token,
-<<<<<<< HEAD
-=======
-        request=PatchClusterRequest(orchestrator=orchestrator, dns=dns),
->>>>>>> ce8ca264
     )