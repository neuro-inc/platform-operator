--- conflicted
+++ resolved
@@ -5,7 +5,7 @@
 from base64 import b64decode, urlsafe_b64decode
 from collections import defaultdict
 from collections.abc import Mapping, Sequence
-from dataclasses import asdict, dataclass, field, replace
+from dataclasses import dataclass, field, replace
 from enum import Enum
 from hashlib import sha256
 from ipaddress import IPv4Address, IPv4Network
@@ -932,8 +932,7 @@
             return None
         return DNSConfig(name=self.ingress_dns_name, a_records=a_records)
 
-<<<<<<< HEAD
-    def create_orchestrator_config(
+    def create_patch_orchestrator_config_request(
         self, cluster: Cluster
     ) -> PatchOrchestratorConfigRequest | None:
         assert cluster.orchestrator
@@ -960,29 +959,6 @@
         return (
             None if orchestrator == PatchOrchestratorConfigRequest() else orchestrator
         )
-=======
-    def create_patch_orchestrator_config_request(
-        self, cluster: Cluster
-    ) -> PatchOrchestratorConfigRequest | None:
-        assert cluster.orchestrator
-        request = PatchOrchestratorConfigRequest()
-        if (
-            cluster.orchestrator.job_internal_hostname_template
-            != self.jobs_internal_host_template
-        ):
-            request = replace(
-                request, job_internal_hostname_template=self.jobs_internal_host_template
-            )
-        if self.kubernetes_tpu_network:
-            resource_pool_types = self._update_tpu_network(
-                cluster.orchestrator.resource_pool_types, self.kubernetes_tpu_network
-            )
-            if cluster.orchestrator.resource_pool_types != resource_pool_types:
-                request = replace(request, resource_pool_types=resource_pool_types)
-        if all(value is None for value in asdict(request).values()):
-            return None
-        return request
->>>>>>> ce8ca264
 
     @classmethod
     def _update_tpu_network(
