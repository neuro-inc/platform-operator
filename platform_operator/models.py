--- conflicted
+++ resolved
@@ -752,12 +752,8 @@
 
 @dataclass(frozen=True)
 class AppsOperatorsConfig:
-<<<<<<< HEAD
-    postgres_operator_enabled: bool = False
+    postgres_operator_enabled: bool = True
     spark_operator_enabled: bool = False
-=======
-    postgres_operator_enabled: bool = True
->>>>>>> cd243d14
     keda_enabled: bool = False
 
 
