on:
  workflow_call: {}

jobs:

  test:
    name: Test
    runs-on: ubuntu-latest
    steps:
    - name: Checkout commit
      uses: actions/checkout@v6
    - name: Install python
      uses: actions/setup-python@v6
      with:
        python-version-file: .python-version
    - name: Install Helm
      uses: azure/setup-helm@v4
      with:
        version: v3.14.0
    - name: Install dependencies
      run: make setup
    - name: Lint
      run: |
        echo "::add-matcher::.github/actionlint-matcher.json"
        make lint
<<<<<<< HEAD
    - name: Run unit tests
      run: make test_unit
=======

  unit:
    name: Unit tests
    runs-on: ubuntu-latest
    steps:
    - name: Checkout commit
      uses: actions/checkout@v6
    - name: Install python
      uses: actions/setup-python@v6
      with:
        python-version-file: .python-version
    - name: Install pipx
      run: python3 -m pip install --user pipx && python3 -m pipx ensurepath
    - name: Install Poetry with pipx
      run: |
        pipx install poetry
    - name: Setup Python dependencies cache
      uses: actions/cache@v4
      with:
        path: ~/.cache/pypoetry
        key: poetry-${{ hashFiles('**/poetry.lock') }}
        restore-keys: |
          poetry-
    - name: Install dependencies
      run: make setup
    - name: Run unit tests
      run: make test_unit
    - name: Upload coverage to Codecov
      uses: codecov/codecov-action@v5
      with:
        token: ${{ secrets.CODECOV_TOKEN }}
        files: .coverage.unit.xml
        flags: unit
        name: codecov-unit

  integration:
    name: Integration tests
    runs-on: ubuntu-latest
    env:
      MINIKUBE_DRIVER: none
    steps:
    - name: Checkout commit
      uses: actions/checkout@v6
    - name: Install python
      uses: actions/setup-python@v6
      with:
        python-version-file: .python-version
    - name: Install pipx
      run: python3 -m pip install --user pipx && python3 -m pipx ensurepath
    - name: Install Poetry with pipx
      run: |
        pipx install poetry
    - name: Setup Python dependencies cache
      uses: actions/cache@v4
      with:
        path: ~/.cache/pypoetry
        key: poetry-${{ hashFiles('**/poetry.lock') }}
        restore-keys: |
          poetry-
    - name: Install dependencies
      run: make setup
    - name: Login to ghcr.io
      uses: docker/login-action@v3
      with:
        registry: ghcr.io
        username: ${{ github.actor }}
        password: ${{ github.token }}
    - name: Start minikube
      run: |
        curl -LO https://storage.googleapis.com/minikube/releases/v1.25.2/minikube-linux-amd64
        sudo apt-get update
        sudo apt-get install -y conntrack
        sudo install minikube-linux-amd64 /usr/local/bin/minikube

        sudo modprobe bridge
        sudo modprobe br_netfilter
        sudo sysctl -w net.bridge.bridge-nf-call-iptables=1

        minikube start --driver="none" --wait=true

        sudo chown -R $USER $HOME/.kube /root/.minikube
        sudo chmod -R a+r $HOME/.kube /root/.minikube
        sudo find /root/.minikube -name id_rsa -exec chmod 600 {} \;
    - name: Run integration tests
      run: make test_integration
    - name: Upload coverage to Codecov
      uses: codecov/codecov-action@v5
      with:
        token: ${{ secrets.CODECOV_TOKEN }}
        files: .coverage.integration.xml
        flags: integration
        name: codecov-integration

  image-upload:
    name: Upload image artifact
    runs-on: ubuntu-latest
    steps:
    - name: Checkout commit
      uses: actions/checkout@v6
    - name: Install python
      uses: actions/setup-python@v6
      with:
        python-version-file: .python-version
    - name: Install pipx
      run: python3 -m pip install --user pipx && python3 -m pipx ensurepath
    - name: Install Poetry with pipx
      run: |
        pipx install poetry
    - name: Setup Python dependencies cache
      uses: actions/cache@v4
      with:
        path: ~/.cache/pypoetry
        key: poetry-${{ hashFiles('**/poetry.lock') }}
        restore-keys: |
          poetry-
    - name: Install dependencies
      run: make setup
    - name: Login to ghcr.io
      uses: docker/login-action@v3
      with:
        registry: ghcr.io
        username: ${{ github.actor }}
        password: ${{ github.token }}
    - name: Build Docker image
      run: make docker_build
    - name: Upload image artifact
      uses: neuro-inc/upload-image-action@v24.4.0
      with:
        image: platform-operator-controller
        token: ${{ github.token }}
>>>>>>> edbca8ee

  check:
    name: Check
    needs:
    - test
    runs-on: ubuntu-latest
    if: always()
    steps:
    - name: Decide whether the needed jobs succeeded or failed
      uses: re-actors/alls-green@release/v1
      with:
        jobs: ${{ toJSON(needs) }}<|MERGE_RESOLUTION|>--- conflicted
+++ resolved
@@ -23,141 +23,8 @@
       run: |
         echo "::add-matcher::.github/actionlint-matcher.json"
         make lint
-<<<<<<< HEAD
     - name: Run unit tests
       run: make test_unit
-=======
-
-  unit:
-    name: Unit tests
-    runs-on: ubuntu-latest
-    steps:
-    - name: Checkout commit
-      uses: actions/checkout@v6
-    - name: Install python
-      uses: actions/setup-python@v6
-      with:
-        python-version-file: .python-version
-    - name: Install pipx
-      run: python3 -m pip install --user pipx && python3 -m pipx ensurepath
-    - name: Install Poetry with pipx
-      run: |
-        pipx install poetry
-    - name: Setup Python dependencies cache
-      uses: actions/cache@v4
-      with:
-        path: ~/.cache/pypoetry
-        key: poetry-${{ hashFiles('**/poetry.lock') }}
-        restore-keys: |
-          poetry-
-    - name: Install dependencies
-      run: make setup
-    - name: Run unit tests
-      run: make test_unit
-    - name: Upload coverage to Codecov
-      uses: codecov/codecov-action@v5
-      with:
-        token: ${{ secrets.CODECOV_TOKEN }}
-        files: .coverage.unit.xml
-        flags: unit
-        name: codecov-unit
-
-  integration:
-    name: Integration tests
-    runs-on: ubuntu-latest
-    env:
-      MINIKUBE_DRIVER: none
-    steps:
-    - name: Checkout commit
-      uses: actions/checkout@v6
-    - name: Install python
-      uses: actions/setup-python@v6
-      with:
-        python-version-file: .python-version
-    - name: Install pipx
-      run: python3 -m pip install --user pipx && python3 -m pipx ensurepath
-    - name: Install Poetry with pipx
-      run: |
-        pipx install poetry
-    - name: Setup Python dependencies cache
-      uses: actions/cache@v4
-      with:
-        path: ~/.cache/pypoetry
-        key: poetry-${{ hashFiles('**/poetry.lock') }}
-        restore-keys: |
-          poetry-
-    - name: Install dependencies
-      run: make setup
-    - name: Login to ghcr.io
-      uses: docker/login-action@v3
-      with:
-        registry: ghcr.io
-        username: ${{ github.actor }}
-        password: ${{ github.token }}
-    - name: Start minikube
-      run: |
-        curl -LO https://storage.googleapis.com/minikube/releases/v1.25.2/minikube-linux-amd64
-        sudo apt-get update
-        sudo apt-get install -y conntrack
-        sudo install minikube-linux-amd64 /usr/local/bin/minikube
-
-        sudo modprobe bridge
-        sudo modprobe br_netfilter
-        sudo sysctl -w net.bridge.bridge-nf-call-iptables=1
-
-        minikube start --driver="none" --wait=true
-
-        sudo chown -R $USER $HOME/.kube /root/.minikube
-        sudo chmod -R a+r $HOME/.kube /root/.minikube
-        sudo find /root/.minikube -name id_rsa -exec chmod 600 {} \;
-    - name: Run integration tests
-      run: make test_integration
-    - name: Upload coverage to Codecov
-      uses: codecov/codecov-action@v5
-      with:
-        token: ${{ secrets.CODECOV_TOKEN }}
-        files: .coverage.integration.xml
-        flags: integration
-        name: codecov-integration
-
-  image-upload:
-    name: Upload image artifact
-    runs-on: ubuntu-latest
-    steps:
-    - name: Checkout commit
-      uses: actions/checkout@v6
-    - name: Install python
-      uses: actions/setup-python@v6
-      with:
-        python-version-file: .python-version
-    - name: Install pipx
-      run: python3 -m pip install --user pipx && python3 -m pipx ensurepath
-    - name: Install Poetry with pipx
-      run: |
-        pipx install poetry
-    - name: Setup Python dependencies cache
-      uses: actions/cache@v4
-      with:
-        path: ~/.cache/pypoetry
-        key: poetry-${{ hashFiles('**/poetry.lock') }}
-        restore-keys: |
-          poetry-
-    - name: Install dependencies
-      run: make setup
-    - name: Login to ghcr.io
-      uses: docker/login-action@v3
-      with:
-        registry: ghcr.io
-        username: ${{ github.actor }}
-        password: ${{ github.token }}
-    - name: Build Docker image
-      run: make docker_build
-    - name: Upload image artifact
-      uses: neuro-inc/upload-image-action@v24.4.0
-      with:
-        image: platform-operator-controller
-        token: ${{ github.token }}
->>>>>>> edbca8ee
 
   check:
     name: Check
